# -*- coding: utf-8 -*-

# Change history
# 2024-12-15 v.01
# First version!
# 2024-12-29 v0.2
# New feature: Extract line profile from an image. 
#  - The line width can be defined.
#  - Customize the plot apperance, e.g., color, xlim, ylim.
#  - Measure the line profile both horizontally and vertically with mouse drag
# Improved FFT measurement to be more robust and accurate
# Added "Cancel" button to the crop function
# Added export metadata to json and pkl
# Added angle measurement for distance measurement
# 2025-01-10 v0.3
# Fixed filter parameters cannot be set
# Added two low-pass filters: Butterworth and Gaussian
# Remove filter menu on FFT images
# Added operations on image stacks, including cropping, rotating, alignment (cross correlation and optical flow), and integration
# Improved font and color for the frame slider for image stacks
# 2025-01-15 v0.4
# New feature: Live FFT with resizable window
# Added axes viewer to view image size, scale, etc.
# Hold shift key to crop a square
# Import image formats like tif, png, jpg, etc, both rgb and grayscale
# 2025-01-22 v0.5
# The line in measuurement and lineprofile modes can be dragged and resized interactively.
# Added scalebar customization: turn on/off, color, location, etc.
# Copy image directly to the clipboard and paste in Power Point, etc.
# 2025-01-27   v0.6
# Fixed crop and crop stack have the same effect in stack images
# Improved speed for interactive measurement and line profile
# Improved measurement results displaying
# Improved units convertion between image and FFT. Now can compute FFT from uncalibrated images and diffraction patterns.
# Added shortcuts for most of the functions
# Added mask and ifft filtering
# Improved image setting dialog
# Added manual input for cropping

# 2025-01-31  v1.0
# Significant update with redesigned UI. Now it is separated from the old EMD-converter.
# Batch converter function calls the old Emd-converter and runs batch conversion.
# Added flip image and stack
# Added custom color map for colors to transition from black at 0 intensity
# Send to windows and mac bundles

# 2025-02-10 v1.1
# New Features: Geometric phase analysis
# New function: resampling (both up and down)
# Improved mode switching between measure, line profile, etc.
# Manual input vmin vmax together with the slider bar
# Fixed some tif images cannot be imported with missing modules

# 2025-02-16 v1.2
# New feature: Measure diffraction pattern
# New feature: Simple math of add, subtract, multiply, divide, inverse on two images or stacks
# New feature: Calculate iDPC and dDPC from 4 or 2 images or stacks with a given angle. The rotation angle can be guessed by either min curl or max contrast.
# Bug fix: units in some data are not recogonized due to extra space, such as '1 / nm'.
# Added save as type: 32-bit float TIFF

# 2025-02-24 v1.2.1
# Support drag and drop file(s) into the main UI or the batch converter
# Figure keeps the aspect ratio upon resizing (for the most of the cases)
# A mini colorbar can be added to the top right corner 

# 2025-03-06 v1.2.2
# Add right click menu
# Add save as 8-bit tiff and color tiff
# Stack can also be exported as 8-bit tiff and color tiff, png, and jpg
# Added check for the image sizes when computing DPC to prevent crashing
# Fixed letter /mu in micrometer scale bar cannot display correctly.

# 2025-03-11 v1.2.3
# Fixed an incorrect definition of high pass filter in DPC reconstruction that 
# caused the UI to crash on non-square images.
# Fixed dDPC output was set to 'int16' instead of 'float32'.
# Add support for *.mrc file (image stack only). If the metadata txt file exists, it will be loaded as well.
# New feature: import image series of the same type in one folder
# New feature: "Sort stack" function to reorder and delete frames in a stack
# Change copy image shortcut to ctrl+alt+c or cmd+option+c and release ctrl+c/cmd+c to system copy shortcut

# 2025-03-19 v1.2.4
# Fixed incorrect data type handling in stack operations that causes app crash
# Add save metadata option for batch conversion

# 2025-03-31 v1.2.5
# Improved interactive measuring and line profile by using blitting

# 2025-05-01  v1.2.6
# Fixed app crash when measuring on live FFT
# Fixed windowed FFT not working on non calibrated images
# Automatic window positioning with functions
# Add selecting reference area for GPA
# Add adaptive GPA with wfr algorithm
# Improved memory consumption.

# 2025-09-06  v1.3.0dev
# Restructured codes with DPC and GPA codes separately
# Use a separate thread for time-consuming tasks while keeping the GUI responsive
# Added progress bar for long-running tasks
# Bug fix for close event to delete all child widgets
# Set output to float32 for stack alignment
# Added save stack as gif animation
# Added reslice stack from a line
# Live FFT on a stack
# Apply filters to each frame of image stack
# Redesigned the slider for image stack navigation
# "Space" to Play/Pause, "," to Rewind, "." to Forward on stack images.
# Added gamma correction for image adjustment
# Rewrite some of the filter functions
# Added radial integration from a selected center
# Added using arrow keys to move the crop region, live FFT region, and masks on FFT
# iFFT filtered image is automatically updated if a mask is present

# 2025-10-20 v1.3
# Redesigned the main UI with pyqtgraph
# Optimized operation workflow with pyqtgraph functions
# Modified filteres to take non-square images
# Live iFFT also takes non-square images


from operator import pos
from PyQt5 import QtCore, QtWidgets

from PyQt5.QtWidgets import (QApplication, QMainWindow, QListView, QVBoxLayout, 
                             QWidget, QPushButton, QMessageBox, QFileDialog, 
                             QDialog, QAction, QHBoxLayout, QLineEdit, QLabel, 
                             QComboBox, QInputDialog, QCheckBox, QGroupBox, 
                             QFormLayout, QDialogButtonBox,  QTreeWidget, QTreeWidgetItem,
                             QSlider, QStatusBar, QMenu, QTextEdit, QSizePolicy, QRadioButton,
                             QListWidget, QListWidgetItem, QButtonGroup, QProgressBar, QToolBar,
                             QTextBrowser, QDockWidget
                             )
from PyQt5.QtCore import Qt, QStringListModel, QObject, pyqtSignal, QThread, QRect, QRectF, QSize, QTimer
from PyQt5.QtGui import QImage, QPixmap, QIcon, QDropEvent, QDragEnterEvent, QFont


import sys
import os
import io

import numpy as np
import copy


import pickle
import json
from collections import OrderedDict

from PIL import Image, ImageDraw, ImageFont

import pyqtgraph as pg
import pyqtgraph.exporters

from scipy.fft import fft2, fftshift, ifft2, ifftshift
from skimage.filters import window
from skimage.measure import profile_line
from scipy.ndimage import rotate, shift
from skimage.registration import phase_cross_correlation, optical_flow_ilk
from skimage.transform import warp, rescale, resize

from numba import njit, prange
<<<<<<< HEAD

=======
>>>>>>> f051c551

ver = '1.3'
rdate = '2025-10-27'

#===================Import internal modules==========================================
<<<<<<< HEAD
from .GPA import GPA, norm_img, create_mask, refine_center
from .DPC import reconstruct_iDPC, reconstruct_dDPC, find_rotation_ang_max_contrast, find_rotation_ang_min_curl
from . import filters
=======
try: 
    from .GPA import GPA, norm_img, create_mask, refine_center
    from .DPC import reconstruct_iDPC, reconstruct_dDPC, find_rotation_ang_max_contrast, find_rotation_ang_min_curl
    from . import filters

except ImportError:
    from GPA import GPA, norm_img, create_mask, refine_center
    from DPC import reconstruct_iDPC, reconstruct_dDPC, find_rotation_ang_max_contrast, find_rotation_ang_min_curl
    import filters
>>>>>>> f051c551

if getattr(sys, 'frozen', False):
    wkdir = sys._MEIPASS
elif __file__:
    wkdir = os.path.dirname(__file__)
# app.setWindowIcon(QIcon(os.path.join(wkdir, "Icon.ico")))

# Global colormap storage
with open(os.path.join(wkdir, 'colormaps.pkl'), 'rb') as f:
    custom_cmap = pickle.load(f)

#===================Redirect output to the main window===============================
# Custom stream class to capture output
class EmittingStream(QObject):
    text_written = pyqtSignal(str)  # Signal to emit text

    def write(self, text):
        self.text_written.emit(str(text))  # Emit the text

    def flush(self):
        pass  # Required for compatibility with sys.stdout

class TeeStream:
    """Write to both the original stream and the EmittingStream."""
    def __init__(self, emitter: EmittingStream, orig):
        self.emitter = emitter
        self.orig = orig

    def write(self, text):
        try:
            self.orig.write(text)
        except Exception:
            pass
        try:
            self.emitter.write(text)
        except Exception:
            pass

    def flush(self):
        try:
            self.orig.flush()
        except Exception:
            pass
        

#===================QThread for background processing================================
class Worker(QThread):
    result = pyqtSignal(object)
    finished = pyqtSignal()
    def __init__(self, func, *args, **kwargs):
        super().__init__()
        self.func = func
        self.args = args
        self.kwargs = kwargs

    def run(self):
        # Perform long-running task defined by func
        result = self.func(*self.args, **self.kwargs)
        self.finished.emit()
        self.result.emit(result)


        
#=====================Main Window UI ===============================================


class UI_TemCompanion(QMainWindow):
    def __init__(self):
        super().__init__()
        self.setupUi()
        self.file = None
        self.converter = None
        # Create the custom stream and connect it to the QTextEdit
        self.stream = EmittingStream()
        self.stream.text_written.connect(self.append_text)
   
        # Redirect sys.stdout and sys.stderr to the custom stream
        sys.stdout = self.stream
        sys.stderr = self.stream

        # Tee stdout/stderr to both console and UI
        self.stdout_tee = TeeStream(self.stream, sys.__stdout__)
        self.stderr_tee = TeeStream(self.stream, sys.__stderr__)
        sys.stdout = self.stdout_tee
        sys.stderr = self.stderr_tee
        
        # Drag and drop file function
        self.setAcceptDrops(True)
        
        self.print_info()
        
    def dragEnterEvent(self, event: QDragEnterEvent):
        if event.mimeData().hasUrls():
            event.acceptProposedAction()
        else:
            event.ignore()
    
    def dropEvent(self, event: QDropEvent):
        file = event.mimeData().urls()[0].toLocalFile()
        if file:
            self.file = file
            ext = getFileType(file)
            if ext == 'emd':
                self.file_type = 'Velox emd Files (*.emd)'
            elif ext in ['dm3', 'dm4']:
                self.file_type = 'DigitalMicrograph Files (*.dm3 *.dm4)'
            elif ext == 'ser':
                self.file_type = 'TIA ser Files (*.ser)'
            elif ext in ['tif', 'tiff']:
                self.file_type = 'Tiff Files (*.tif *.tiff)'
            elif ext == 'mrc':
                self.file_type = 'MRC Files (*.mrc)'
            elif ext in ['jpg', 'jpeg', 'png', 'bmp']:
                self.file_type = 'Image Formats (*.tif *.tiff *.jpg *.jpeg *.png *.bmp)'
            elif ext == 'pkl':
                self.file_type = 'Pickle Dictionary Files (*.pkl)'
            else:
                QMessageBox.warning(self, 'Open File', 'Unsupported file formats!')
                return
            self.preview()
            event.acceptProposedAction()
    def append_text(self, text):
        # Append text to the QTextEdit
        self.outputBox.moveCursor(self.outputBox.textCursor().End)  # Move cursor to the end
        self.outputBox.insertPlainText(text)  # Insert the text
        
    #=============== Redefine the close window behavior============================
    def closeEvent(self, event):
        # Close all window
        if self.preview_dict:
            plots = list(self.preview_dict.keys())
            for plot in plots:
                try:
                    self.preview_dict[plot].close()
                except:
                    pass

        if self.converter is not None and self.converter.isVisible():
            self.converter.close()
        

        
    # Define filter parameters as class variables        
    apply_wf, apply_absf, apply_nl, apply_bw, apply_gaussian = False, False, False, False, False
    filter_parameters_default = {"WF Delta": "10", "WF Bw-order": "4", "WF Bw-cutoff": "0.3",
                                 "ABSF Delta": "10", "ABSF Bw-order": "4", "ABSF Bw-cutoff": "0.3",
                                 "NL Cycles": "10", "NL Delta": "10", "NL Bw-order": "4", "NL Bw-cutoff": "0.3",
                                 "Bw-order": "4", "Bw-cutoff": "0.3",
                                 "GS-cutoff": "0.3"}

    filter_parameters = filter_parameters_default.copy()
    
    #Preview dict as class variable
    preview_dict = {}


    def setupUi(self):
        # Window size 
        self.size_with_dock = 400, 450
        self.size_without_dock = 400, 100
        self.setObjectName("TemCompanion")
        self.setWindowTitle(f"TemCompanion Ver {ver}")
        self.resize(*self.size_with_dock)
        
        
        # Central widget + layout 
        central = QWidget(self)
        layout = QVBoxLayout()
        layout.setContentsMargins(10, 10, 10, 10)
        buttonlayout = QHBoxLayout()
        
        self.openfileButton = QPushButton(self)
        self.openfileButton.setFixedSize(80, 60)
        self.openfileButton.setObjectName("OpenFile")
        self.openfileButton.setText('Open \nImages')
        
        
        
        self.convertButton = QPushButton(self)
        self.convertButton.setFixedSize(80, 60)
        self.convertButton.setObjectName("BatchConvert")
        self.convertButton.setText("Batch \nConvert")
        
        
        
        
        self.aboutButton = QPushButton(self)
        self.aboutButton.setFixedSize(80, 60)
        self.aboutButton.setObjectName("aboutButton")
        self.aboutButton.setText("About")
        
        self.contactButton = QPushButton(self)
        self.contactButton.setFixedSize(80, 60)
        self.contactButton.setObjectName("contactButton")
        self.contactButton.setText("Contact")

        self.donateButton = QPushButton(self)
        self.donateButton.setFixedSize(80, 60)
        self.donateButton.setObjectName("donateButton")
        self.donateButton.setText("Buy me\n a LUNCH!")

        buttonlayout.addWidget(self.openfileButton)
        buttonlayout.addWidget(self.convertButton)
        buttonlayout.addWidget(self.aboutButton)
        buttonlayout.addWidget(self.contactButton)
        buttonlayout.addWidget(self.donateButton)

        layout.addLayout(buttonlayout)

        # Add a horizontal layout for author label and output dock toggle
        author_layout = QHBoxLayout()
        
        self.authorlabel = QLabel(self)
        self.authorlabel.setObjectName("authorlabel")
        self.authorlabel.setText(f'TemCompanion by Dr. Tao Ma   {rdate}')
        author_layout.addWidget(self.authorlabel)
        
        # Add stretch to push the checkbox to the right
        author_layout.addStretch(1)
        
        # Add the output dock toggle checkbox
        self.output_toggle = QCheckBox("Show Output", self)
        self.output_toggle.setChecked(True)
        author_layout.addWidget(self.output_toggle)
        
        layout.addLayout(author_layout)

        layout.addStretch(1)

        central.setLayout(layout)
        self.setCentralWidget(central)
        
        # self.outputBox = QTextEdit(self, readOnly=True)
        # #self.outputBox.setGeometry(35, 90, 350, 210)
        # self.outputBox.resize(350, 240)
        # layout.addWidget(self.outputBox)   
        

        self.outputBox = QTextBrowser(self)
        self.outputBox.setOpenExternalLinks(True)  # open http(s) links in default browser
        self.outputBox.setOpenLinks(True)          # allow internal anchors (if any)
        self.outputBox.setTextInteractionFlags(Qt.TextBrowserInteraction)
        self.outputBox.resize(350, 220)
        # layout.addWidget(self.outputBox)

        # Add the dock widget at the bottom (sticky to bottom, detachable)
        self.outputDock = QDockWidget("Output", self)
        self.outputDock.setObjectName("OutputDock")
        self.outputDock.setAllowedAreas(Qt.BottomDockWidgetArea)  # stick to bottom area
        self.outputDock.setFeatures(
            QDockWidget.DockWidgetMovable |
            QDockWidget.DockWidgetFloatable |
            QDockWidget.DockWidgetClosable
        )
        self.outputDock.setWidget(self.outputBox)
        self.addDockWidget(Qt.BottomDockWidgetArea, self.outputDock)
        self.resizeDocks([self.outputDock], [350], Qt.Vertical)
        
        # Connect signal to handle dock detachment
        self.outputDock.topLevelChanged.connect(self._on_dock_toplevel_changed)

        # Connect the checkbox to the dock's toggleViewAction
        # toggle_action = self.outputDock.toggleViewAction()
        self.output_toggle.toggled.connect(self.toggle_dock)
        self.outputDock.visibilityChanged.connect(self._on_dock_visibility_changed)
        # toggle_action.toggled.connect(self.output_toggle.setChecked)


        # Connect all functions
        self.openfileButton.clicked.connect(self.openfile)       
        self.convertButton.clicked.connect(self.batch_convert)
        self.aboutButton.clicked.connect(self.show_about)
        self.contactButton.clicked.connect(self.show_contact)
        self.donateButton.clicked.connect(self.donate) 


    def _on_dock_toplevel_changed(self, topLevel):
        """Handle dock widget detach/reattach to maintain main window size"""
        if topLevel:
            # Use QTimer with a direct connection instead of lambda
            QTimer.singleShot(10, lambda: self.resize(*self.size_without_dock))
        else:
            # Dock is being reattached
            # Restore the stored geometry if it exists
            QTimer.singleShot(10, self.restore_dock)

    def _on_dock_visibility_changed(self, visible):
        """Update checkbox state when dock is closed/shown"""
        # Block signals to prevent triggering toggle_dock
        self.output_toggle.blockSignals(True)
        self.output_toggle.setChecked(visible)
        self.output_toggle.blockSignals(False)       
        # Resize main window according to visibility
        if visible:
            QTimer.singleShot(10, self.restore_dock)
        else:
            QTimer.singleShot(10, lambda: self.resize(*self.size_without_dock))

                

    def restore_dock(self):
        """Helper function to reattach the dock if needed"""
        self.resize(*self.size_with_dock)
        self.resizeDocks([self.outputDock], [350], Qt.Vertical)
        
    def toggle_dock(self, checked):
        """Show or hide the output dock based on checkbox state"""
        if checked:
            self.outputDock.blockSignals(True)
            self.outputDock.setFloating(False)  # Reattach if floating
            self.outputDock.setVisible(True)
            self.restore_dock()
            self.outputDock.blockSignals(False)
        else:
            self.outputDock.setVisible(False)
            self.resize(*self.size_without_dock)

        
        

        

        

        
        
    def print_info(self):
        html_text = '''
        <div style="font-family: Arial, sans-serif;">
            <h3 style="color: #2196F3; text-align: center;">TemCompanion</h3>
            <p style="text-align: center; font-size: 12px;">
                <b>A comprehensive package for TEM image processing and analysis</b>
            </p>
            <p style="text-align: center; font-style: italic;">
                Designed by Dr. Tao Ma
            </p>
            <p style="font-size: 12px;">
                If TemCompanion helped your TEM image analysis in a publication, please cite:
            </p>
            <p style="font-size: 11px; margin-left: 20px">
                Tao Ma, <i>TemCompanion: An open-source multi-platform GUI program for TEM image processing and analysis</i>, 
                <b>SoftwareX</b>, 2025, <b>31</b>, 102212. 
                <a href="https://doi.org/10.1016/j.softx.2025.102212">doi:10.1016/j.softx.2025.102212</a>
            </p>
            <p style="font-size: 12px;">
                Address your questions and suggestions to 
                <a href="mailto:matao1984@gmail.com">matao1984@gmail.com</a>
            </p>
            <p style="font-size: 12px;">
                See the <b>About</b> for more details. <a href="https://paypal.me/matao1984?country.x=US&locale.x=en_US">Buy me a lunch</a> if you like it!
            </p>
            <p style="text-align: left; font-size: 12px">
                Version: <b>{ver}</b> | Released: <b>{rdate}</b>
            </p>
        </div>
        '''.format(ver=ver, rdate=rdate)
        
        self.outputBox.append(html_text)
        self.outputBox.append("")

        
#===================================================================
# Open file button connected to OpenFile

    def openfile(self):
        self.file, self.file_type = QFileDialog.getOpenFileName(self,"Select a TEM image file:", "",
                                                     "Velox emd Files (*.emd);;TIA ser Files (*.ser);;DigitalMicrograph Files (*.dm3 *.dm4);;Tiff Files (*.tif *.tiff);;MRC Files (*.mrc);;Image Formats (*.tif *.tiff *.jpg *.jpeg *.png *.bmp);;Pickle Dictionary Files (*.pkl);;Image Series (*.*)")
        if self.file:
            self.preview()
           
        else: 
            self.file = None # Canceled, set back to None

        # Position the UI to top center
        # screen_geometry = QApplication.primaryScreen().availableGeometry()
        # width = screen_geometry.width()
        # height = screen_geometry.height()
        # frame_size = self.frameGeometry()
        x = self.geometry().x()
        # x = (width - frame_size.width()) // 2
        y = 0
        self.move(x, y)

                


#======================================================================
    def batch_convert(self):
        # Open a new window for batch conversion
        self.converter = BatchConverter()
        self.converter.show()
            
        
#=====================================================================        
    @classmethod
    def show_about(cls):
        msg = QMessageBox()
#        msg.setIcon(QMessageBox.Information)
        msg.setText("TemCompanion: a comprehensive package for TEM data processing and analysis."\
                    "<br>"\
                    "This app was designed by Dr. Tao Ma"\
                    "<br>"\
                    "Version: {}  Released: {}"\
                    "<br>"\
                    "If TemCompanion helped your TEM image analysis in a publication, please cite:"\
                    "<br>"
                    "Tao Ma, TemCompanion: An open-source multi-platform GUI program for TEM image processing and analysis, "\
                    "SoftwareX, 2025, 31, 102212. "\
                    "<a href=\"https://doi.org/10.1016/j.softx.2025.102212\">doi:10.1016/j.softx.2025.102212</a>"
                    "<br>"\
                    "Get more information and source code from <a href=\"https://github.com/matao1984/temcompanion\">here</a>.".format(ver, rdate))
        msg.setWindowTitle(ver + ": About")

        msg.exec()
        

#=====================================================================        
    def show_contact(self):
        msg = QMessageBox()
        msg.setText("Ask questions and report bugs to:"\
                    "<br>"
                    "<a href=\"mailto:matao1984@gmail.com\">matao1984@gmail.com</a>")
        msg.setWindowTitle(ver + ": Contact")

        msg.exec()
        
#====================================================================
        
    def donate(self):
        msg = QMessageBox()
        msg.setText("If you like this app, show your appreciation and <a href=\"https://paypal.me/matao1984?country.x=US&locale.x=en_US\">buy me a lunch!</a>"\
                    "<br>"\
                    "Your support is my motivation!")
        msg.setWindowTitle(ver + ": Buy me a LUNCH!")

        msg.exec()




            
            
            
#================ Define filter settings function ============================
    @classmethod
    def filter_settings(cls):
     
        filtersettingdialog = FilterSettingDialogue(cls.apply_wf, cls.apply_absf, cls.apply_nl, 
                                                    cls.apply_bw, cls.apply_gaussian, cls.filter_parameters)
        result = filtersettingdialog.exec_()
        if result == QDialog.Accepted:
            cls.filter_parameters = filtersettingdialog.parameters
            cls.apply_wf = filtersettingdialog.apply_wf
            cls.apply_absf = filtersettingdialog.apply_absf
            cls.apply_nl = filtersettingdialog.apply_nl
            cls.apply_bw = filtersettingdialog.apply_bw
            cls.apply_gaussian = filtersettingdialog.apply_gaussian
        
# ====================== Open file for preview ===============================
    def preview(self):
        
        try:
            f = load_file(self.file, self.file_type)
            f_name = getFileName(self.file)
            
            if f == None:
                return
        
            for i in range(len(f)):
                img = f[i]
                try:
                    title = img['metadata']['General']['title']
                except:
                    title = '' 
                try:
                    preview_name = f_name + ": " + title
                    preview_im = PlotCanvas(img, parent=self)
                        
                    
                    preview_im.setWindowTitle(preview_name)
                    preview_im.canvas.canvas_name = preview_name
                    self.preview_dict[preview_name] = preview_im
                    
                    self.preview_dict[preview_name].show() 
                    self.preview_dict[preview_name].position_window('center')
                    
                    print(f'Opened successfully: {f_name + ": " + title}.')
                except Exception as e:
                    print(f'Opened unsuccessful: {f_name + ": " + title}. Error: {e}')
        except Exception as e:
            print(f'Cannot open {self.file}, make sure it is not in use or corrupted! Error: {e}')
            return

        
        finally:    
            f = None


#=========== Scale bar class used with pyqtgraph ==============================================
class CustomScaleBar(pg.ScaleBar):
    def __init__(self, dx, units, parent):
        super().__init__(dx, suffix=units)
        self.setParentItem(parent)

    def set_properties(self, font_size, color, location):
        font = QFont()
        font.setPointSize(font_size)
        text_label = self.text
        text_label.setFont(font)
        text_label.setColor(color)
        self.bar.setBrush(pg.mkBrush(color))

        if location == 'lower left':
            loc = (0, 1), (0.2, 0.95)
        elif location == 'lower right':
            loc = (1, 1), (0.95, 0.95)
        elif location == 'upper right':
            loc = (1, 0), (0.95, 0.08)
        elif location == 'upper left':
            loc = (0, 0), (0.2, 0.08)
        self.anchor(loc[0], loc[1])

#=========== Main frame widget to take the image item and maintain the aspect ratio ===========
class MainFrameCanvas(QWidget):
    """A widget that maintains a specified aspect ratio."""
    def __init__(self, data, parent=None):
        # Image canvas that keeps the aspect ratio
        # data is the image dictionary
        super().__init__(parent)
        self.setFocusPolicy(Qt.StrongFocus)
        self.data = data
        self.img_size = self.data['data'].shape
        if len(self.img_size) == 2:
            self.data_type = 'Image'
        elif len(self.img_size) == 3:
            self.data_type = 'Image Stack'
        else:
            QMessageBox.warning(self, 'Open File', 'Data dimension not supported!')
            return
        
        self.ratio = self.img_size[-1] / self.img_size[-2]       
        self.img_data = self.data['data']
        self.center = self.img_size[-1]//2, self.img_size[-2]//2
        self.offset_x = 0
        self.offset_y = 0
        
        # ROI
        self.selector = []
        self.active_selector = None
     
        self.image_item = None
        self.idx = None
        self.slider = None
        self.colorbar = None
        self.cb_width = 0

        # Playback control for stack images
        self.isPlaying = False
        self.timer = QTimer()
        self.timer.timeout.connect(self.next_frame)

        self.plot = pg.PlotWidget()
        self.plot.setBackground('white')
        self.plot.plotItem.showAxis('left', False)
        self.plot.plotItem.showAxis('bottom', False)
        self.plot.plotItem.setContentsMargins(0, 0, 0, 0)
        self.plot.plotItem.setMenuEnabled(False, enableViewBoxMenu=True)
        self.plot.disableAutoRange()
        self.plot.hideButtons()
        

        self.viewbox = self.plot.getViewBox()
        self.viewbox.setDefaultPadding(0)
        self.viewbox.enableAutoRange(enable=False)
  
        self.layout = QVBoxLayout()
        self.layout.setContentsMargins(0, 0, 0, 0)
        self.layout.setSpacing(0)   

        if self.data_type == 'Image Stack':
            self.stack_size = self.img_data.shape[0]
            self.idx = 0
            self.current_img = self.img_data[self.idx]    

            # Slider bar
            self.sh = 34 # Slider height
            self.slider = QSlider(Qt.Horizontal)
            self.slider.setFixedHeight(self.sh)
            self.slider.setRange(0,self.stack_size - 1)
            slider_layout = QHBoxLayout()
            slider_layout.addWidget(self.slider)
            self.frame = QLabel()
            self.frame.setText(f'{self.idx + 1}')
            slider_layout.addWidget(self.frame)
            slider_layout.setContentsMargins(0, 0, 0, 0)
            slider_layout.setSpacing(0)

            self.layout.addLayout(slider_layout)
            self.slider.valueChanged.connect(self.update_frame)
            
        
        else:
            self.current_img = self.img_data
            self.sh = 0

        self.setLayout(self.layout)
        self.setSizePolicy(QSizePolicy.Ignored, QSizePolicy.Ignored)
        self._resize_event(self.size())    
        
        # Some default settings
        sb_color = pg.mkColor('yellow')
        self.attribute = {'cmap': 'gray',
                          'vmin': None,
                          'vmax': None,
                          'gamma': 1.0,
                          'scalebar': True,
                          'color': sb_color,
                          'location': 'lower left',
                          'dimension': 'si-length',
                          'colorbar': False}

        
    def keyPressEvent(self, event):
        if event.key() == Qt.Key_Space and self.data_type == 'Image Stack':
            self.toggle_play()
        if event.key() == Qt.Key_Comma and self.data_type == 'Image Stack':
            if self.slider.value() > 1:
                self.slider.setValue(self.slider.value() - 1)
            else:
                self.slider.setValue(self.slider.maximum())
        if event.key() == Qt.Key_Period and self.data_type == 'Image Stack':
            if self.slider.value() < self.slider.maximum():
                self.slider.setValue(self.slider.value() + 1)
            else:
                self.slider.setValue(0)

        # Key events for moving the selector ROI
        if event.key() == Qt.Key_Up:
            if self.active_selector is not None: 
                selector_box = self.active_selector.parentBounds()
                x0 = selector_box.x()
                y0 = selector_box.y()
                x1 = x0 + selector_box.width() 
                y1 = y0 + selector_box.height()
                step = 1 * self.parent().scale
                if y0 >= step:
                    self.active_selector.setPos([x0, y0 - step])
        
        elif event.key() == Qt.Key_Down:
            if self.active_selector is not None: 
                selector_box = self.active_selector.parentBounds()
                x0 = selector_box.x()
                y0 = selector_box.y()
                x1 = x0 + selector_box.width() 
                y1 = y0 + selector_box.height()
                step = 1 * self.parent().scale
                if y1 <= (self.img_size[0] * self.parent().scale - step):
                    self.active_selector.setPos([x0, y0 + step])
        
        elif event.key() == Qt.Key_Left:
            if self.active_selector is not None: 
                selector_box = self.active_selector.parentBounds()
                x0 = selector_box.x()
                y0 = selector_box.y()
                x1 = x0 + selector_box.width() 
                y1 = y0 + selector_box.height()
                step = 1 * self.parent().scale
                if x0 >= step:
                    self.active_selector.setPos([x0 - step, y0])
        
        elif event.key() == Qt.Key_Right:
            if self.active_selector is not None: 
                selector_box = self.active_selector.parentBounds()
                x0 = selector_box.x()
                y0 = selector_box.y()
                x1 = x0 + selector_box.width() 
                y1 = y0 + selector_box.height()
                step = 1 * self.parent().scale
                if x1 <= (self.img_size[1] * self.parent().scale - step):
                    self.active_selector.setPos([x0 + step, y0])

        elif event.key() == Qt.Key_Plus or event.key() == Qt.Key_Equal:
            if self.active_selector is not None and self.parent().mode_control['lineprofile']:
                size = self.active_selector.size()
                l, w = size.x(), size.y()
                step = 1 * self.parent().scale
                w += step
                self.active_selector.setSize([l, w])

        elif event.key() == Qt.Key_Minus or event.key() == Qt.Key_Underscore:
            if self.active_selector is not None and self.parent().mode_control['lineprofile']:
                size = self.active_selector.size()
                l, w = size.x(), size.y()
                step = 1 * self.parent().scale
                if w > step:
                    w -= step
                    self.active_selector.setSize([l, w])

    def toggle_play(self, t=100):
        self.isPlaying = not self.isPlaying       
        if self.isPlaying:
            self.timer.start(t) 
        else:
            self.timer.stop()

    def next_frame(self):
        if self.slider.value() < self.slider.maximum():
            self.slider.setValue(self.slider.value() + 1)
        else:
            self.slider.setValue(0)

    def create_img(self, cmap='gray', pvmin=0.1, pvmax=99.9, gamma=1.0):
        scale = self.parent().scale if hasattr(self.parent(), 'scale') else 1
        self.center = self.img_size[-1]//2, self.img_size[-2]//2
        self.offset_x = self.data['axes'][-1]['offset'] if len(self.data['axes']) > 1 and 'offset' in self.data['axes'][-1].keys() else 0
        self.offset_y = self.data['axes'][-2]['offset'] if len(self.data['axes']) > 1 and 'offset' in self.data['axes'][-2].keys() else 0
        
        # Calculate vmin and vmax with percentile
        self.attribute['vmin'] = np.percentile(self.current_img, pvmin)
        self.attribute['vmax'] = np.percentile(self.current_img, pvmax)

        # Clear previous image item if exists
        if self.image_item is not None:
            self.viewbox.removeItem(self.image_item)
            self.image_item = None

        # Create image item       
        self.image_item = pg.ImageItem(self.current_img, axisOrder='row-major', 
                                       autoLevels=False,
                                       levels=(self.attribute['vmin'], self.attribute['vmax']))
        
        lut = custom_cmap[cmap]
        lut = gamma_correct_lut(lut, gamma)
        self.image_item.setLookupTable(lut)
        self.image_item.setScale(scale)
        self.viewbox.addItem(self.image_item)
        self.viewbox.invertY(True)  # To match the image coordinate system
        self.viewbox.setAspectLocked(True)
        # self.viewbox.setLimits(xMin=0, xMax=self.img_size[-1]*scale, yMin=0, yMax=self.img_size[-2]*scale)
        # Redefined autorange button
        self.custom_auto_range()


    def toggle_colorbar(self, show):
        self.attribute['colorbar'] = show
        # Create a colorbar on the right side of the image
        if show:
            if self.colorbar is None:
                if self.image_item is not None:
                    cb_width = 25
                    lut = custom_cmap[self.attribute['cmap']]
                    lut = gamma_correct_lut(lut, self.attribute['gamma'])
                    cm = pg.ColorMap(pos=np.linspace(0, 1, 256), color=lut)
                    self.colorbar = pg.ColorBarItem(values=(self.attribute['vmin'], self.attribute['vmax']),
                                                    width=cb_width, colorMap=cm, interactive=False)
                    self.colorbar.setImageItem(self.image_item, insert_in=self.plot.plotItem)

                    # Set the colorbar text color
                    axis = self.colorbar.axis
                    axis.setTextPen(pg.mkPen('black')) 
                    axis.setPen(pg.mkPen('black'))

                    layout = self.plot.plotItem.layout
                    layout.setColumnFixedWidth(5, cb_width + 40)
                    self.cb_width = 77
                    self._resize_event(self.size())
        else:
            if self.colorbar is not None:
                self.plot.plotItem.layout.removeItem(self.colorbar)
                self.colorbar = None
                self.cb_width = 0
                self._resize_event(self.size())

    def update_img(self, img, pvmin=0.1, pvmax=99.9):
        # Update the image display with new image data 
        # img must match the original image data dimension
        if self.image_item is not None:
            self.current_img = img
            scale = self.parent().scale if hasattr(self.parent(), 'scale') else 1
            self.attribute['vmin'] = np.percentile(img, pvmin)
            self.attribute['vmax'] = np.percentile(img, pvmax)
            self.image_item.setImage(img, axisOrder='row-major', 
                                     autoLevels=False,
                                     levels=(self.attribute['vmin'], self.attribute['vmax']))
            self.image_item.setScale(scale)
            self.custom_auto_range()

    def resizeEvent(self, event):
        self._resize_event(event.size())

    def _resize_event(self, size):
        w, h = size.width(), size.height()

        current_ratio = (w - self.cb_width) / (h - self.sh)
        # Horizontal space for colorbar
        
        
        if current_ratio > self.ratio:
            # Container is too wide, adjust width
            target_w = np.ceil((h-self.sh) * self.ratio) + self.cb_width
            h_margin = (w - target_w) / 2
            h_margin0 = int(h_margin)
            h_margin1 = int(w - target_w - h_margin0)
            self.layout.setContentsMargins(h_margin0, 0, h_margin1, 0)
        else:
            # Container is too tall, adjust height
            target_h = np.ceil((w - self.cb_width) / self.ratio + self.sh)
            v_margin = (h - target_h) / 2
            v_margin0 = int(v_margin)
            v_margin1 = int(h - target_h - v_margin0)
            self.layout.setContentsMargins(0, v_margin0, 0, v_margin1)
        
        # Ensure the contained widget is added last
        if self.layout.itemAt(1) is None:
            self.layout.addWidget(self.plot)

    def custom_auto_range(self):
        img = self.image_item.image
        scale = self.parent().scale if hasattr(self.parent(), 'scale') else 1
        
        if img is not None:
            vb = self.plot.getPlotItem().getViewBox()
            vb.setRange(
                xRange=(0, img.shape[-1] * scale), 
                yRange=(0, img.shape[-2] * scale), 
                padding=0, 
                update=True
            )


    def update_frame(self):
        # For 3D image stacks, change to the frame specified
        if self.slider is not None:
            self.idx = self.slider.value()
            self.frame.setText(f'{self.idx + 1}')
            self.current_img = self.img_data[self.idx]
            self.image_item.setImage(self.current_img, axisOrder='row-major')

            # Update live FFT if in live FFT mode
            if self.parent().mode_control['Live_FFT']:
                self.parent().update_live_fft()

            
#=========== New plot canvas with pyqtgraph ==================================================== 
class PlotCanvas(QMainWindow):
    def __init__(self, img, parent=None):
        super().__init__(parent)
        self.setAttribute(Qt.WA_DeleteOnClose)
        self.resize(600, 650)
        self.img_size = img['data'].shape
 
        self.scalebar = None
        self.colorbar = None
        
        self.scale = img['axes'][1]['scale'] if 'axes' in img and len(img['axes']) > 1 else 1

        try:
            self.units = img['axes'][1]['units'] if 'axes' in img and len(img['axes']) > 1 else 'px'
            self.units = ''.join(self.units.split(' '))
        except Exception as e:
            print(f"Error reading units: {e} Set to pixel scale")
            self.units = 'px'
            self.scale = 1
                      
        # Create Image with canvas
        self.canvas = MainFrameCanvas(img, parent=self)
        self.setCentralWidget(self.canvas)

        # Update scale bar with zoom
        self.canvas.viewbox.sigRangeChanged.connect(self.create_scalebar)

        # Measurement mode control all in a dictionary
        self.mode_control = {'measurement': False,
                             'crop': False,
                             'lineprofile': False,
                             'measure_fft': False,
                             'mask': False,
                             'Live_FFT': False,
                             'GPA': False,
                             'define_center': False,
                             'radial_integration': False
                            }

        # Some dialogs
        self.radial_integration_dialog = None
        self.dpc_dialog = None

        # All the push buttons
        self.buttons = {'ok': None,
                        'cancel': None,
                        'crop_hand': None,
                        'define_center': None,
                        'define_center2': None,
                        'add': None,
                        'remove': None,
                        'settings': None
                        }
        
        # Some variants for measuring functions initialized as None or 0
        self.start_point = None
        self.end_point = None
        self.crosshair = None
        self.temp_center = []     
        
        # Process history
        if 'process' in img['metadata']:
            self.process = copy.deepcopy(img['metadata']['process'])
        else:
            # Make a new process history
            self.process = {'software': f'TemCompanion v{ver}', 'process': []}
            img['metadata']['process'] = self.process
        
        # Create status bar
        self.statusBar = QStatusBar()
        self.setStatusBar(self.statusBar)
        
        # Progress bar
        self.progressBar = QProgressBar()
        self.progressBar.setRange(0, 0)
        self.progressBar.setVisible(False)
        self.statusBar.addPermanentWidget(self.progressBar)
        self.statusBar.showMessage("Ready")

        # Pixel label on the status bar
        self.pixel_label = QLabel(f"--- {self.units} | ---, --- {self.units} | ---,")
        self.value_label = QLabel("---")

        self.statusBar.addPermanentWidget(self.pixel_label)
        self.statusBar.addPermanentWidget(self.value_label)

        # # Connect mouse event
        self.canvas.plot.scene().sigMouseMoved.connect(self.on_mouse_move)
        self.canvas.plot.scene().sigMouseHover.connect(self.on_mouse_hover)

        # Parse and convert the units
        self.set_scalebar_units()

        # Make image
        self.canvas.create_img()

        # Tool bar
        self.create_toolbar()

        # Create menu bar
        self.create_menubar()

    def closeEvent(self, event):
        UI_TemCompanion.preview_dict.pop(self.canvas.canvas_name, None)

    def _make_active_selector(self, selector):
        # Set the active selector to receive key events
        if self.canvas.active_selector is not selector:
            self.canvas.active_selector = selector

    def update_img(self, img, img_size=None, pvmin=0.1, pvmax=99.9):
        # Update the image with a new image dictionary
        # Only used for 2D image case
        if img_size is not None:
            self.img_size = img_size
        else:
            self.img_size = img['data'].shape
        self.scale = img['axes'][1]['scale'] if 'axes' in img and len(img['axes']) > 1 else 1
        try:
            self.units = img['axes'][1]['units'] if 'axes' in img and len(img['axes']) > 1 else 'px'
            self.units = ''.join(self.units.split(' '))
        except Exception as e:
            print(f"Error reading units: {e} Set to pixel scale")
            self.units = 'px'
            self.scale = 1

        self.canvas.update_img(img['data'], pvmin=pvmin, pvmax=pvmax)

    def create_scalebar(self):
        # Remove previous scalebar
        if self.scalebar is not None:
            try:
                self.canvas.viewbox.removeItem(self.scalebar)
            except:
                pass # Always has a mysterious error
            self.scalebar = None

        if self.canvas.attribute['scalebar']:
            # Get current view range instead of using image size
            view_range = self.canvas.viewbox.viewRange()
            x_range = view_range[0][1] - view_range[0][0]
        
            # Set scale bar to 15% of current x-range
            scale_dx_float = x_range * 0.15
            units = self.units
            
            # Set the length to 1, 2, 5, 10, 20, 50, 100, 200, 500.
            scale_dx_list = [1, 2, 5, 10, 20, 50, 100, 200, 500]
            scale_dx = min(scale_dx_list, key=lambda x: abs(x - scale_dx_float))

            self.scalebar = CustomScaleBar(scale_dx, units, parent=self.canvas.viewbox)
            font = 20
            color = self.canvas.attribute['color']
            location = self.canvas.attribute['location']
            self.scalebar.set_properties(font, color, location)
        
    def set_scalebar_units(self):
        # Handle 'um' and '1/um' cases:
        if self.units == 'um':
            self.units = 'µm'
        elif self.units == '1/um':
            self.units = '1/µm'

        # Handle Angstrom cases:
        if self.units in ['A', 'Å', 'ang', 'Ang', 'Angstrom', 'Ångstrom']:
            self.units = 'nm'
            self.scale *= 0.1
        elif self.units in ['1/A', '1/Å', '1/ang', '1/Ang', '1/Angstrom', '1/Ångstrom']:
            self.units = '1/nm'
            self.scale /= 0.1

        # Reformat the units for scale bar so that the scalebar shows a value between 1 and 1000
        units = self.units
        scale = self.scale
        fov = self.img_size[1] * scale  # in original units
        scalebar = fov * 0.15 # 15% of the field of view

        # Handle the realspace cases
        real_units_list = ['pm', 'nm', 'µm', 'mm', 'm', 'km']
        reciprocal_units_list = ['1/pm', '1/nm', '1/µm', '1/mm', '1/m', '1/km'] 
        if units in real_units_list:
            dimension = 'si-length'
            while scalebar < 1 or scalebar >= 1000:
                unit_index = real_units_list.index(units)
                if scalebar < 1 and unit_index > 0:
                    scale *= 1000
                    units = real_units_list[unit_index - 1]
                    scalebar = scale * self.img_size[1] * 0.15

                elif scalebar >= 1000 and unit_index < 5:
                    scale /= 1000
                    units = real_units_list[unit_index + 1]
                    scalebar = scale * self.img_size[1] * 0.15

        # Handle the reciprocal space cases
        elif units in reciprocal_units_list:
            dimension = 'si-length-reciprocal'
            while scalebar < 1 or scalebar >= 1000:
                unit_index = reciprocal_units_list.index(units)
                if scalebar < 1 and unit_index < 5:
                    scale *= 1000
                    units = reciprocal_units_list[unit_index + 1]
                    scalebar = scale * self.img_size[1] * 0.15
                elif scalebar >= 1000 and unit_index > 0:
                    scale /= 1000
                    units = reciprocal_units_list[unit_index - 1]
                    scalebar = scale * self.img_size[1] * 0.15

        else:
            # Unknown units, set to pixel scale
            dimension = 'pixel-length'
            units = 'px'
            scale = 1
        
        self.units = units
        # Set real space units for reciprocal space images
        if dimension == 'si-length-reciprocal' and self.units in reciprocal_units_list:
            self.real_units = real_units_list[reciprocal_units_list.index(self.units)]
        else:
            self.real_units = self.units
        self.scale = scale
        self.canvas.attribute['dimension'] = dimension

        # Update the image dictionary
        self.canvas.data['axes'][0]['scale'] = scale
        self.canvas.data['axes'][1]['scale'] = scale
        self.canvas.data['axes'][0]['units'] = units
        self.canvas.data['axes'][1]['units'] = units

    def create_toolbar(self):
        self.toolbar = QToolBar("Main Toolbar")
        self.toolbar.setIconSize(QSize(16,16))
        self.toolbar.setToolButtonStyle(Qt.ToolButtonIconOnly)
        self.toolbar.layout().setSpacing(0)  # Sets spacing between items
        self.addToolBar(self.toolbar)

        # Add actions to the toolbar
        home_icon = os.path.join(wkdir, 'icons/home.png')
        home_action = QAction(QIcon(home_icon), "Home", self)
        home_action.setStatusTip("Auto scale to fit the window")
        home_action.triggered.connect(self.canvas.custom_auto_range)
        self.toolbar.addAction(home_action)

        self.toolbar.addSeparator()

        save_icon = os.path.join(wkdir, 'icons/save.png')
        save_action = QAction(QIcon(save_icon), "Save", self)
        save_action.setStatusTip("Save the current image")
        save_action.triggered.connect(self.save_figure)
        self.toolbar.addAction(save_action)

        copy_icon = os.path.join(wkdir, 'icons/copy.png')
        copy_action = QAction(QIcon(copy_icon), "Copy", self)
        copy_action.setStatusTip("Copy the current image")
        copy_action.triggered.connect(self.copy_img)
        self.toolbar.addAction(copy_action)

        setting_icon = os.path.join(wkdir, 'icons/settings.png')
        setting_action = QAction(QIcon(setting_icon), "Settings", self)
        setting_action.setStatusTip("Open settings")
        setting_action.triggered.connect(self.image_settings)
        self.toolbar.addAction(setting_action)

        self.toolbar.addSeparator()

        crop_icon = os.path.join(wkdir, 'icons/crop.png')
        crop_action = QAction(QIcon(crop_icon), "Crop", self)
        crop_action.setStatusTip("Crop the image")
        crop_action.triggered.connect(self.crop)
        self.toolbar.addAction(crop_action)

        measure_icon = os.path.join(wkdir, 'icons/measure.png')
        measure_action = QAction(QIcon(measure_icon), "Measure", self)
        measure_action.setStatusTip("Measure distance and angle")
        measure_action.triggered.connect(self.measure)
        self.toolbar.addAction(measure_action)

        measurefft_icon = os.path.join(wkdir, 'icons/measure_fft.png')
        measurefft_action = QAction(QIcon(measurefft_icon), 'Measure FFT', self)
        measurefft_action.setStatusTip('Measure distance and angle in Diffraction/FFT')
        measurefft_action.triggered.connect(self.measure_fft)
        self.toolbar.addAction(measurefft_action)

        lineprofile_icon = os.path.join(wkdir, 'icons/lineprofile.png')
        lineprofile_action = QAction(QIcon(lineprofile_icon), "Line Profile", self)
        lineprofile_action.setStatusTip("Extract line profile")
        lineprofile_action.triggered.connect(self.lineprofile)
        self.toolbar.addAction(lineprofile_action)

        self.toolbar.addSeparator()

        fft_icon = os.path.join(wkdir, "icons/fft.png")
        fft_action = QAction(QIcon(fft_icon), "FFT", self)
        fft_action.setStatusTip("Compute FFT of the image")
        fft_action.triggered.connect(self.fft)
        self.toolbar.addAction(fft_action)

        livefft_icon = os.path.join(wkdir, "icons/live-fft.png")
        livefft_action = QAction(QIcon(livefft_icon), "Live FFT", self)
        livefft_action.setStatusTip("Compute live FFT of the image")
        livefft_action.triggered.connect(self.live_fft)
        self.toolbar.addAction(livefft_action)

        self.toolbar.addSeparator()

        wf_icon = os.path.join(wkdir, "icons/WF.png")
        wf_action = QAction(QIcon(wf_icon), "Wiener Filter", self)
        wf_action.setStatusTip("Apply Wiener filter to the image")
        wf_action.triggered.connect(self.wiener_filter)
        self.toolbar.addAction(wf_action)

        absf_icon = os.path.join(wkdir, "icons/ABSF.png")
        absf_action = QAction(QIcon(absf_icon), "ABS Filter", self)
        absf_action.setStatusTip("Apply ABSF to the image")
        absf_action.triggered.connect(self.absf_filter)
        self.toolbar.addAction(absf_action)

        nl_icon = os.path.join(wkdir, "icons/NL.png")
        nl_action = QAction(QIcon(nl_icon), "Non-linear Filter", self)
        nl_action.setStatusTip("Apply Non-linear filter to the image")
        nl_action.triggered.connect(self.non_linear_filter)
        self.toolbar.addAction(nl_action)

        gaussian_icon = os.path.join(wkdir, "icons/GS.png")
        gaussian_action = QAction(QIcon(gaussian_icon), "Gaussian Filter", self)
        gaussian_action.setStatusTip("Apply Gaussian filter to the image")
        gaussian_action.triggered.connect(self.gaussian_filter)
        self.toolbar.addAction(gaussian_action)

        self.toolbar.addSeparator()

        info_icon = os.path.join(wkdir, "icons/info.png")
        info_action = QAction(QIcon(info_icon), "Info", self)
        info_action.setStatusTip("Show image info")
        info_action.triggered.connect(self.show_info)
        self.toolbar.addAction(info_action)



    def setscale(self):
        # Open a dialog to take the scale
        dialog = SetScaleDialog(self.scale, self.units)
        if dialog.exec_() == QDialog.Accepted:
            scale = dialog.scale
            units = dialog.units
            try:
                scale = float(scale)
                units = str(units)
            except ValueError:
                QMessageBox.critical(self, 'Input Error', 'Please enter a valid scale or unit.')
                return
        
            # Update the new scale to the image dict
            self.scale = scale
            self.units = units

            self.set_scalebar_units()
            self.canvas.image_item.setScale(self.scale)
            self.canvas.viewbox.setRange(xRange=(0, self.img_size[-1]*self.scale), yRange=(0, self.img_size[-2]*self.scale), padding=0)
            
            # Recreate the scalebar with the new scale
            self.create_scalebar()
            
            print(f'Scale updated to {scale} {units}')
            
            # Keep the history
            self.update_metadata(f'Scale updated to {scale} {units}')


    

    def on_mouse_move(self, pos):
        if self.canvas.image_item:
            mouse_point = self.canvas.plot.plotItem.vb.mapSceneToView(pos)
            x, y = mouse_point.x(), mouse_point.y()
            
            img_x = x / self.scale
            img_y = y / self.scale
            img_size = self.canvas.data['data'].shape

            if 0 <= img_x < img_size[-1] and 0 <= img_y < img_size[-2]:
                value = self.canvas.current_img[int(img_y), int(img_x)]
                
                # Update all labels with offsets
                self.pixel_label.setText(f"{x + self.canvas.offset_x:.2f} {self.units} | {img_x:.1f} px, {y + self.canvas.offset_y:.2f} {self.units} | {img_y:.1f} px")
                self.value_label.setText(f"{value:.2f}")
                
            else:
                self.pixel_label.setText(f"--- {self.units} | ---, --- {self.units} | ---,")
                self.value_label.setText("---")
                # self.statusBar.showMessage("Ready")

    def on_mouse_hover(self, event):
        if not event:
            self.pixel_label.setText(f"--- {self.units} | ---, --- {self.units} | ---,")
            self.value_label.setText("---")

    def position_window(self, pos='center'):
        # Set the window pop up position
        # Possible positions are:
        # 'center': screen center
        # 'center left': left side with the right edge on the screen center
        # 'center right': right side with the left edge on the screen
        # 'next to parent': the left edge next to its parent window
        # tuple (x, y): specific position of screen fraction (0-1)
        
        # Get screen resolution
        screen_geometry = QApplication.primaryScreen().availableGeometry()
        width = screen_geometry.width()
        height = screen_geometry.height()
        frame_size = self.frameGeometry()
        
        if pos == 'center':
            x = (width - frame_size.width()) // 2
            y = (height - frame_size.height()) // 2

        elif pos == 'center left':
            x = width // 2 - frame_size.width()
            y = (height - frame_size.height()) // 2
        
        elif pos == 'center right':
            x = width // 2
            y = (height - frame_size.height()) // 2

        elif pos == 'next to parent':
            if self.parent() is not None:
                parent = self.parent()
                parent_geometry = parent.frameGeometry()
                x = parent_geometry.x() + parent_geometry.width()
                y = parent_geometry.y()
        
        else:
            # Handle tuple case
            if isinstance(pos, tuple) and len(pos) == 2:
                x = int(width * pos[0])
                y = int(height * pos[1])        
                
        self.move(x, y)

    def get_current_img_from_canvas(self):
        # Return the copy of the current image data only
        current_img = self.canvas.current_img.copy()
        return current_img
        
    def get_img_dict_from_canvas(self):
        # Return the current image together with the full dictionary
        current_img = self.get_current_img_from_canvas()
        img_dict = copy.deepcopy(self.canvas.data)
        img_dict['data'] = current_img
        if self.canvas.data_type == 'Image Stack':
            # Update axes
            img_dict['axes'].pop(0)
            img_dict['axes'][0]['index_in_array'] = 0
            img_dict['axes'][1]['index_in_array'] = 1
        return img_dict
    
    def get_original_img_dict(self):
        # Return the original image data together with the full dictionary
        img_dict = copy.deepcopy(self.canvas.data)
        return img_dict
    
    def plot_new_image(self, img_dict, canvas_name, parent=None, metadata=None):
        # Plot a new image in a new window
        # parent: the parent widget for the new image canvas
        # metadata: optional metadata to add in the image dictionary
        # position: the position of the new image canvas
        data = img_dict['data']
        UI_TemCompanion.preview_dict[canvas_name] = PlotCanvas(img_dict, parent=self.parent())
        if metadata is not None:
            UI_TemCompanion.preview_dict[canvas_name].update_metadata(metadata)
        UI_TemCompanion.preview_dict[canvas_name].setWindowTitle(canvas_name)
        UI_TemCompanion.preview_dict[canvas_name].canvas.canvas_name = canvas_name
        UI_TemCompanion.preview_dict[canvas_name].show()
        


    def update_metadata(self, metadata):
        # Update the metadata of the current canvas
        self.process['process'].append(metadata)
        self.canvas.data['metadata']['process'] = copy.deepcopy(self.process)

    def toggle_progress_bar(self, status='ON'):
        if status == 'ON':
            self.progressBar.setVisible(True)
            self.statusBar.showMessage("Processing...")
        else:
            self.progressBar.setVisible(False)
            self.statusBar.showMessage("Ready")
        
        
        
    def create_menubar(self):
        menubar = self.menuBar()

        # File menu and actions
        file_menu = menubar.addMenu('&File')
        save_action = QAction('&Save as', self)
        save_action.setShortcut('ctrl+s')
        save_action.triggered.connect(self.save_figure)
        file_menu.addAction(save_action)
        copy_action = QAction('&Copy Image to Clipboard', self)
        copy_action.setShortcut('ctrl+alt+c')
        copy_action.triggered.connect(self.copy_img)
        file_menu.addAction(copy_action)
        imagesetting_action = QAction('&Image Settings',self)
        imagesetting_action.setShortcut('ctrl+o')
        imagesetting_action.triggered.connect(self.image_settings)
        file_menu.addAction(imagesetting_action)
        close_action = QAction('&Close', self)
        close_action.setShortcut('ctrl+x')
        close_action.triggered.connect(self.close)
        file_menu.addAction(close_action)
        close_all_action = QAction('&Close all', self)
        close_all_action.setShortcut('ctrl+shift+x')
        close_all_action.triggered.connect(self.close_all)
        file_menu.addAction(close_all_action)

        # Edit menu and actions
        edit_menu = menubar.addMenu('&Process')
        crop_action = QAction('&Crop', self)
        crop_action.setShortcut('ctrl+shift+c')
        crop_action.triggered.connect(self.crop)
        edit_menu.addAction(crop_action)
        rotate_action = QAction('&Rotate', self)
        rotate_action.setShortcut('ctrl+shift+r')
        rotate_action.triggered.connect(self.rotate)
        edit_menu.addAction(rotate_action)
        fliplr_action = QAction('Flip horizontal', self)
        fliplr_action.triggered.connect(self.flip_horizontal)
        edit_menu.addAction(fliplr_action)
        flipud_action = QAction('Flip vertical',self)
        flipud_action.triggered.connect(self.flip_vertical)
        edit_menu.addAction(flipud_action)
        resampling_action = QAction('Resampling', self)
        resampling_action.triggered.connect(self.resampling)
        edit_menu.addAction(resampling_action)
        simplemath_action = QAction('Simple math', self)
        simplemath_action.triggered.connect(self.simplemath)
        edit_menu.addAction(simplemath_action)

        
        # Analyze menu and actions
        analyze_menu = menubar.addMenu('&Analyze')
        setscale_action = QAction('Set Scale', self)
        setscale_action.triggered.connect(self.setscale)
        analyze_menu.addAction(setscale_action)
        measure_action = QAction('Measure', self)
        measure_action.triggered.connect(self.measure)
        analyze_menu.addAction(measure_action)
        measure_fft_action = QAction('Measure Diffraction/FFT', self)
        measure_fft_action.triggered.connect(self.measure_fft)        
        analyze_menu.addAction(measure_fft_action)        
        lineprofile_action = QAction('Line Profile', self)
        lineprofile_action.triggered.connect(self.lineprofile)
        analyze_menu.addAction(lineprofile_action)
        radial_integration_action = QAction('Radial Integration', self)
        radial_integration_action.triggered.connect(self.radial_integration)
        analyze_menu.addAction(radial_integration_action)
        gpa_action = QAction('Geometric Phase Analysis', self)
        gpa_action.triggered.connect(self.gpa)
        analyze_menu.addAction(gpa_action)
        dpc_action = QAction('Reconstruct DPC', self)
        dpc_action.triggered.connect(self.dpc)
        analyze_menu.addAction(dpc_action)

        # FFT menu
        fft_menu = menubar.addMenu('&FFT')
        fft_action = QAction('&FFT', self)
        fft_action.setShortcut('ctrl+f')
        fft_action.triggered.connect(self.fft)
        fft_menu.addAction(fft_action)
        windowedfft_action = QAction('Windowed FFT', self)
        windowedfft_action.triggered.connect(self.windowedfft)
        fft_menu.addAction(windowedfft_action)
        livefft_action = QAction('&Live FFT', self)
        livefft_action.setShortcut('ctrl+shift+f')
        livefft_action.triggered.connect(self.live_fft)
        fft_menu.addAction(livefft_action)
        

        # Filter menu and actions
        filter_menu = menubar.addMenu('&Filter')
        filtersetting_action = QAction('&Filter Settings', self)
        filtersetting_action.triggered.connect(UI_TemCompanion.filter_settings)
        filter_menu.addAction(filtersetting_action)
        
        wiener_action = QAction('&Apply Wiener', self)
        wiener_action.setShortcut('ctrl+shift+w')
        wiener_action.triggered.connect(self.wiener_filter)
        filter_menu.addAction(wiener_action)
        absf_action = QAction('&Apply ABSF', self)
        absf_action.setShortcut('ctrl+shift+a')
        absf_action.triggered.connect(self.absf_filter)
        filter_menu.addAction(absf_action)
        non_linear_action = QAction('&Apply Non-Linear', self)
        non_linear_action.setShortcut('ctrl+shift+n')
        non_linear_action.triggered.connect(self.non_linear_filter)
        filter_menu.addAction(non_linear_action)
        bw_action = QAction('&Apply Butterworth low pass', self)
        bw_action.setShortcut('ctrl+shift+b')
        bw_action.triggered.connect(self.bw_filter)
        filter_menu.addAction(bw_action)
        gaussian_action = QAction('&Apply Gaussian low pass', self)
        gaussian_action.setShortcut('ctrl+shift+g')
        gaussian_action.triggered.connect(self.gaussian_filter)
        filter_menu.addAction(gaussian_action)

        # Stack menu
        if self.canvas.data_type == 'Image Stack':
            stack_menu = menubar.addMenu('&Stack')
            crop_stack = QAction('Crop stack', self)
            crop_stack.triggered.connect(self.crop_stack)
            stack_menu.addAction(crop_stack)
            rotate_stack = QAction('Rotate stack', self)
            rotate_stack.triggered.connect(self.rotate_stack)
            stack_menu.addAction(rotate_stack)
            fliplr_stack = QAction('Flip horizontal', self)
            fliplr_stack.triggered.connect(self.flip_stack_horizontal)
            stack_menu.addAction(fliplr_stack)
            flipud_stack = QAction('Flip vertical', self)
            flipud_stack.triggered.connect(self.flip_stack_vertical)
            stack_menu.addAction(flipud_stack)
            resampling_stack = QAction('Resampling stack', self)
            resampling_stack.triggered.connect(self.resampling_stack)
            stack_menu.addAction(resampling_stack)
            reslice_stack = QAction('Reslice stack', self)
            reslice_stack.triggered.connect(self.reslice_stack)
            stack_menu.addAction(reslice_stack)
            sort_stack = QAction('Sort stack', self)
            sort_stack.triggered.connect(self.sort_stack)
            stack_menu.addAction(sort_stack)
            align_stack_cc = QAction('Align stack with Cross-Correlation', self)
            align_stack_cc.triggered.connect(self.align_stack_cc)
            stack_menu.addAction(align_stack_cc)
            align_stack_of = QAction('Align stack with Optical Flow', self)
            align_stack_of.triggered.connect(self.align_stack_of)
            stack_menu.addAction(align_stack_of)
            integrate_stack = QAction('Integrate stack', self)
            integrate_stack.triggered.connect(self.integrate_stack)  
            stack_menu.addAction(integrate_stack)
            export_stack = QAction('Export as tiff stack', self)
            export_stack.triggered.connect(self.export_stack)
            stack_menu.addAction(export_stack)
            export_stack_gif = QAction('Export as GIF animation', self)
            export_stack_gif.triggered.connect(self.export_stack_gif)
            stack_menu.addAction(export_stack_gif)
            export_series = QAction('Save as series', self)
            export_series.triggered.connect(self.export_series)
            stack_menu.addAction(export_series)

        # Info menu
        info_menu = menubar.addMenu('&Info')
        # axes_action = QAction('Image Axes', self)
        # axes_action.triggered.connect(self.show_axes)
        # info_menu.addAction(axes_action)
        info_action = QAction('&Image Info', self)
        info_action.setShortcut('ctrl+i')
        info_action.triggered.connect(self.show_info)
        info_menu.addAction(info_action)
        about_action = QAction('About', self)
        about_action.triggered.connect(UI_TemCompanion.show_about)
        info_menu.addAction(about_action)

        self.menubar = menubar
        

    def image_settings(self):
        dialog = CustomSettingsDialog(self.canvas.image_item, parent=self)
        dialog.show()


    def save_figure(self):
        options = QFileDialog.Options()
        self.file_path, self.selected_type = QFileDialog.getSaveFileName(self.parent(), 
                                                   "Save Figure", 
                                                   "", 
                                                   "16-bit TIFF Files (*.tiff);;32-bit TIFF Files (*.tiff);;8-bit Grayscale TIFF Files (*.tiff);;Grayscale PNG Files (*.png);;Grayscale JPEG Files (*.jpg);;Color TIFF Files (*.tiff);;Color PNG Files (*.png);;Color JPEG Files (*.jpg);;Pickle Dictionary Files (*.pkl)", 
                                                   options=options)
        if self.file_path:
            # Implement custom save logic here
           
            # Extract the chosen file format            
            self.file_type = getFileType(self.file_path)
            self.f_name = getFileName(self.file_path)
            self.output_dir = getDirectory(self.file_path,s='/')
            print(f"Save figure to {self.file_path} with format {self.file_type}")
            img_to_save = {}
            if self.selected_type == 'Pickle Dictionary Files (*.pkl)':               
                img_dict = self.get_img_dict_from_canvas()
                for key in ['data', 'axes', 'metadata', 'original_metadata']:
                    if key in img_dict.keys():
                        img_to_save[key] = img_dict[key]
                with open(self.file_path, 'wb') as f:
                    pickle.dump(img_to_save, f)
            else:                            
                # Save the current data only
                current_img = self.get_img_dict_from_canvas()
                for key in ['data', 'axes', 'metadata', 'original_metadata']:
                    if key in current_img.keys():
                        img_to_save[key] = current_img[key]
                
                if self.selected_type == '16-bit TIFF Files (*.tiff)':
                    
                    save_as_tif16(img_to_save, self.f_name, self.output_dir)
                elif self.selected_type == '32-bit TIFF Files (*.tiff)':
                    save_as_tif16(img_to_save, self.f_name, self.output_dir, dtype='float32')
                    
                elif self.selected_type in ['8-bit Grayscale TIFF Files (*.tiff)','Grayscale PNG Files (*.png)', 'Grayscale JPEG Files (*.jpg)']:
                    save_with_pil(img_to_save, self.f_name, self.output_dir, self.file_type, scalebar=self.scalebar_settings['scalebar']) 
                else:
                    # Save with pyqtgraph export function
                    exporter = pg.exporters.ImageExporter(self.canvas.viewbox)
                    exporter.parameters()['width'] = self.img_size[1]  # Set export width to original image width
                    # exporter.parameters()['height'] = self.img_size[0]  # Set export height to original image height
                    exporter.export(self.file_path)

    def close_all(self):
        plots = list(UI_TemCompanion.preview_dict.keys())
        for plot in plots:
            try:
                UI_TemCompanion.preview_dict[plot].close()
            except Exception as e:
                print(f"Error closing plot {plot}: {e}, ignored.")

    def copy_img(self):
        # Grab the ViewBox as a QPixmap.
        # Because a ViewBox is a QGraphicsItem, not a QWidget, we must grab its parent GraphicsView.
        # The `PlotWidget` is a `GraphicsView` that contains the `ViewBox`.
        pixmap = self.canvas.viewbox.scene().views()[0].grab(self.canvas.viewbox.sceneBoundingRect().toRect())

        # Set the pixmap to the clipboard
        clipboard = QApplication.clipboard()
        clipboard.setPixmap(pixmap)
        self.statusBar.showMessage("The current image has been copied to the clipboard!")

    def rotate(self):
        # Open a dialog to take the rotation angle
        dialog = RotateImageDialog()
        # Display a message in the status bar
        if dialog.exec_() == QDialog.Accepted:
            ang = dialog.rotate_ang
            try:
                ang = float(ang)
            except ValueError:
                QMessageBox.critical(self, 'Input Error', 'Please enter a valid angle.')
                return
        
            # Process the rotation
            img = self.get_img_dict_from_canvas()
            img_to_rotate = img['data']
            rotated_array = rotate(img_to_rotate,ang)
            img['data'] = rotated_array
            
            # Update axes size
            img['axes'][0]['size'] = img['data'].shape[0]
            img['axes'][1]['size'] = img['data'].shape[1]
            
            # Create a new PlotCanvs to display        
            title = self.windowTitle()
            preview_name = self.canvas.canvas_name + '_R{}'.format(ang)
            UI_TemCompanion.preview_dict[preview_name] = PlotCanvas(img, parent=self.parent())
            UI_TemCompanion.preview_dict[preview_name].setWindowTitle(preview_name)
            UI_TemCompanion.preview_dict[preview_name].canvas.canvas_name = preview_name
            UI_TemCompanion.preview_dict[preview_name].show()
            print(f'Rotated {title} by {ang} degrees counterclockwise.')
            
            # Positioning
            self.position_window('center left')
            UI_TemCompanion.preview_dict[preview_name].position_window('center right')
            
            # Keep the history
            self.update_metadata(f'Rotated by {ang} degrees from the original image')
    
            
    
    def flip_horizontal(self):
        img = self.get_img_dict_from_canvas()
        img_to_flip = img['data']
        flipped_array = np.fliplr(img_to_flip)
        img['data'] = flipped_array
        
        # Create a new PlotCanvs to display        
        title = self.windowTitle()
        preview_name = self.canvas.canvas_name + '_Flipped_LR'
        UI_TemCompanion.preview_dict[preview_name] = PlotCanvas(img, parent=self.parent())
        UI_TemCompanion.preview_dict[preview_name].setWindowTitle(preview_name)
        UI_TemCompanion.preview_dict[preview_name].canvas.canvas_name = preview_name
        UI_TemCompanion.preview_dict[preview_name].show()
        
        print(f'Flipped {title} horizontally.')
        
        # Positioning
        self.position_window('center left')
        UI_TemCompanion.preview_dict[preview_name].position_window('center right')
        
        # Keep the history
        self.update_metadata('Flipped horizontally')
        
        
    def flip_vertical(self):
        img = self.get_img_dict_from_canvas()
        img_to_flip = img['data']
        flipped_array = np.flipud(img_to_flip)
        img['data'] = flipped_array
        
        # Create a new PlotCanvs to display        
        title = self.windowTitle()
        preview_name = self.canvas.canvas_name + '_Flipped_UD'
        UI_TemCompanion.preview_dict[preview_name] = PlotCanvas(img, parent=self.parent())
        UI_TemCompanion.preview_dict[preview_name].setWindowTitle(preview_name)
        UI_TemCompanion.preview_dict[preview_name].canvas.canvas_name = preview_name
        UI_TemCompanion.preview_dict[preview_name].show()
        
        print(f'Flipped {title} vertically.')
        
        # Positioning
        self.position_window('center left')
        UI_TemCompanion.preview_dict[preview_name].position_window('center right')
        
        # Keep the history
        self.update_metadata('Flipped vertically')
        

    def resampling(self):
        # Open a dialog to take the scale factor. Reuse the rotate angle dialog
        dialog = RotateImageDialog()
        dialog.setWindowTitle("Resampling image")
        dialog.angle_input.setPlaceholderText('Enter rescaling factor')
        # Display a message in the status bar
        if dialog.exec_() == QDialog.Accepted:
            rescale_factor = dialog.rotate_ang
            try:
                rescale_factor = float(rescale_factor)
            except ValueError:
                QMessageBox.critical(self, 'Input Error', 'Please enter a valid rescale factor.')
                return
            
            
            img = self.get_img_dict_from_canvas()
            img_to_rebin = img['data']
            rebinned_array = rescale(img_to_rebin, rescale_factor)
            img['data'] = rebinned_array
            
            # Update axes
            new_scale = self.scale / rescale_factor
            new_y, new_x = rebinned_array.shape
            img['axes'][0]['scale'] = new_scale
            img['axes'][0]['size'] = new_y
            img['axes'][1]['scale'] = new_scale
            img['axes'][1]['size'] = new_x
            
            # Create a new PlotCanvs to display        
            title = self.windowTitle()
            preview_name = self.canvas.canvas_name + '_Resampled'
            self.plot_new_image(img, preview_name, parent=self.parent(),metadata=f'Resampled {title} by a factor of {rescale_factor}.')
            print(f'Resampled {title} by a factor of {rescale_factor}.')
            
            # Positioning
            self.position_window('center left')
            UI_TemCompanion.preview_dict[preview_name].position_window('center right')

    def simplemath(self):
        dialog = SimpleMathDialog(parent=self)
        if dialog.exec_() == QDialog.Accepted:
            signal1 = dialog.signal1
            signal2 = dialog.signal2
            operation = dialog.operation
            try:
                img1 = copy.deepcopy(find_img_by_title(signal1).canvas.data)
            except Exception as e:
                QMessageBox.warning(self, 'Simple Math', f'Operation not possible on image 1: {e}')
                return
            try:
                img2 = copy.deepcopy(find_img_by_title(signal2).canvas.data)
            except Exception as e:
                QMessageBox.warning(self, 'Simple Math', f'Operation not possible on image 2: {e}')
                return
            
            if operation == 'Add':
                try:
                    img1['data'] = img1['data'] + img2['data']
                except Exception as e:
                    QMessageBox.warning(self, 'Simple Math', f'Operation not possible: {e}')
                    return
            if operation == 'Subtract':
                try:
                    img1['data'] = img1['data'] - img2['data']
                except Exception as e:
                    QMessageBox.warning(self, 'Simple Math', f'Operation not possible: {e}')
                    return
            if operation == 'Multiply':
                try:
                    img1['data'] = img1['data'] * img2['data']
                except Exception as e:    
                    QMessageBox.warning(self, 'Simple Math', f'Operation not possible: {e}')
                    return
            if operation == 'Divide':
                try:
                    img1['data'] = img1['data'] / img2['data']
                except Exception as e:
                    QMessageBox.warning(self, 'Simple Math', f'Operation not possible: {e}')
                    return
            if operation == 'Inverse':
                try:
                    img1['data'] = -img1['data']
                except Exception as e:
                    QMessageBox.warning(self, 'Simple Math', f'Operation not possible: {e}')
                    return

                
            # Plot the new image
            preview_name = signal1 + '_processed'

            if operation == 'Inverse':
                metadata = f'Inversed signal of {signal1}'
                print(f'Inversed signal of {signal1}.')
            else:
                metadata = f'Processed by {signal1} {operation} {signal2}'
                print(f'Processed {signal1} {operation} {signal2}.')

            self.plot_new_image(img1, canvas_name=preview_name, parent=self.parent(), metadata=metadata)
            # Positioning
            UI_TemCompanion.preview_dict[preview_name].position_window('center')
            
    def dpc(self):
        self.dpc_dialog = DPCDialog(parent=self)
        self.dpc_dialog.show()

    def wiener_filter(self):        
        filter_parameters = UI_TemCompanion.filter_parameters        
        delta_wf = int(filter_parameters['WF Delta'])
        order_wf = int(filter_parameters['WF Bw-order'])
        cutoff_wf = float(filter_parameters['WF Bw-cutoff'])
        img_wf = self.get_original_img_dict()
        title = self.windowTitle()
        data = img_wf['data']
        apply_to = None
        if self.canvas.data_type == 'Image Stack':
            dialog = ApplyFilterDialog(parent=self)
            if dialog.exec_() == QDialog.Accepted:
                apply_to = dialog.apply_to
                if apply_to == 'current':
                    img_wf = self.get_img_dict_from_canvas()
                    data = img_wf['data']
            else:
                return
        elif self.canvas.data_type == 'Image':
            apply_to = 'current'
        if apply_to is not None:
            preview_name = self.canvas.canvas_name + '_' + apply_to +'_Wiener Filtered'
            metadata = f'Wiener filter applied with delta = {delta_wf}, Bw-order = {order_wf}, Bw-cutoff = {cutoff_wf}'

            # Positioning
            self.position_window('center left')

            # Apply the filter in a separate thread
            print(f'Applying Wiener filter to {title} with delta = {delta_wf}, Bw-order = {order_wf}, Bw-cutoff = {cutoff_wf}...')
            self.thread = QThread()
            self.worker = Worker(apply_filter_on_img_dict, img_wf, 'Wiener', delta=delta_wf, lowpass_order=order_wf, lowpass_cutoff=cutoff_wf)
            self.worker.moveToThread(self.thread)
            self.thread.started.connect(lambda: self.toggle_progress_bar('ON'))
            self.thread.started.connect(self.worker.run)            
            self.thread.finished.connect(lambda: self.toggle_progress_bar('OFF'))
            self.worker.finished.connect(self.thread.quit)
            self.worker.finished.connect(self.worker.deleteLater)           
            self.thread.finished.connect(self.thread.deleteLater)
            self.worker.finished.connect(lambda: print(f'Applied Wiener filter to {title} with delta = {delta_wf}, Bw-order = {order_wf}, Bw-cutoff = {cutoff_wf}.'))
            self.worker.result.connect(lambda result: self.plot_new_image(result, preview_name, parent=self.parent(), metadata=metadata))
            self.worker.result.connect(lambda: UI_TemCompanion.preview_dict[preview_name].position_window('center right'))
            self.thread.start()        
        

    def absf_filter(self):
        filter_parameters = UI_TemCompanion.filter_parameters        
        delta_absf = int(filter_parameters['ABSF Delta'])
        order_absf = int(filter_parameters['ABSF Bw-order'])
        cutoff_absf = float(filter_parameters['ABSF Bw-cutoff'])
        img_absf = self.get_original_img_dict()
        title = self.windowTitle()
        apply_to = None
        data = img_absf['data']
        if self.canvas.data_type == 'Image Stack':
            dialog = ApplyFilterDialog(parent=self)
            if dialog.exec_() == QDialog.Accepted:
                apply_to = dialog.apply_to
                if apply_to == 'current':
                    img_absf = self.get_img_dict_from_canvas()
                    data = img_absf['data']
            else:
                return
        elif self.canvas.data_type == 'Image':
            apply_to = 'current'
        if apply_to is not None:
            preview_name = self.canvas.canvas_name + '_' + apply_to +'_ABS Filtered'
            metadata = f'ABS filter applied with delta = {delta_absf}, Bw-order = {order_absf}, Bw-cutoff = {cutoff_absf}'

            # Positioning
            self.position_window('center left')
            # Apply the filter in a separate thread
            print(f'Applying ABS filter to {title} with delta = {delta_absf}, Bw-order = {order_absf}, Bw-cutoff = {cutoff_absf}...')
            self.thread = QThread()
            self.worker = Worker(apply_filter_on_img_dict, img_absf, 'ABS', delta=delta_absf, lowpass_order=order_absf, lowpass_cutoff=cutoff_absf)
            self.worker.moveToThread(self.thread)
            self.thread.started.connect(lambda: self.toggle_progress_bar('ON'))
            self.thread.started.connect(self.worker.run)            
            self.thread.finished.connect(lambda: self.toggle_progress_bar('OFF'))
            self.worker.finished.connect(self.thread.quit)
            self.worker.finished.connect(self.worker.deleteLater)           
            self.thread.finished.connect(self.thread.deleteLater)
            self.worker.finished.connect(lambda: print(f'Applied ABS filter to {title} with delta = {delta_absf}, Bw-order = {order_absf}, Bw-cutoff = {cutoff_absf}.'))
            self.worker.result.connect(lambda result: self.plot_new_image(result, preview_name, parent=self.parent(), metadata=metadata))
            self.worker.result.connect(lambda: UI_TemCompanion.preview_dict[preview_name].position_window('center right'))
            self.thread.start()        

    
    def non_linear_filter(self):
        filter_parameters = UI_TemCompanion.filter_parameters        
        delta_nl = int(filter_parameters['NL Delta'])
        order_nl = int(filter_parameters['NL Bw-order'])
        cutoff_nl = float(filter_parameters['NL Bw-cutoff'])
        N = int(filter_parameters['NL Cycles'])
        img_nl = self.get_original_img_dict()
        title = self.windowTitle()
        data = img_nl['data']
        apply_to = None
        if self.canvas.data_type == 'Image Stack':
            dialog = ApplyFilterDialog(parent=self)
            if dialog.exec_() == QDialog.Accepted:
                apply_to = dialog.apply_to
                if apply_to == 'current':
                    img_nl = self.get_img_dict_from_canvas()
                    data = img_nl['data']
            else:
                return
        elif self.canvas.data_type == 'Image':
            apply_to = 'current'
        if apply_to is not None:
            preview_name = self.canvas.canvas_name + '_' + apply_to + '_NL Filtered'
            metadata = f'Non-Linear filter applied with N = {N}, delta = {delta_nl}, Bw-order = {order_nl}, Bw-cutoff = {cutoff_nl}'
                # Position the current image
            self.position_window('center left')

            # Apply the filter in a separate thread
            print(f'Applying Non-Linear filter to {title} with N = {N}, delta = {delta_nl}, Bw-order = {order_nl}, Bw-cutoff = {cutoff_nl}...')
            self.thread = QThread()
            self.worker = Worker(apply_filter_on_img_dict, img_nl, 'NL', N=N, delta=delta_nl, lowpass_order=order_nl, lowpass_cutoff=cutoff_nl)
            self.worker.moveToThread(self.thread)
            self.thread.started.connect(lambda: self.toggle_progress_bar('ON'))
            self.thread.started.connect(self.worker.run)            
            self.thread.finished.connect(lambda: self.toggle_progress_bar('OFF'))
            self.worker.finished.connect(self.thread.quit)
            self.worker.finished.connect(self.worker.deleteLater)           
            self.thread.finished.connect(self.thread.deleteLater)
            self.worker.finished.connect(lambda: print(f'Applied Non-Linear filter to {title} with N = {N}, delta = {delta_nl}, Bw-order = {order_nl}, Bw-cutoff = {cutoff_nl}.'))
            self.worker.result.connect(lambda result: self.plot_new_image(result, preview_name, parent=self.parent(), metadata=metadata))
            self.worker.result.connect(lambda: UI_TemCompanion.preview_dict[preview_name].position_window('center right'))
            self.thread.start()

    def bw_filter(self):
        filter_parameters = UI_TemCompanion.filter_parameters        
        order_bw = int(filter_parameters['Bw-order'])
        cutoff_bw = float(filter_parameters['Bw-cutoff'])
        img_bw = self.get_original_img_dict()
        title = self.windowTitle()
        data = img_bw['data']
        apply_to = None
        if self.canvas.data_type == 'Image Stack':
            dialog = ApplyFilterDialog(parent=self)
            if dialog.exec_() == QDialog.Accepted:
                apply_to = dialog.apply_to
                if apply_to == 'current':
                    img_bw = self.get_img_dict_from_canvas()
                    data = img_bw['data']
            else:
                return
        elif self.canvas.data_type == 'Image':
            apply_to = 'current'
        if apply_to is not None:
            preview_name = self.canvas.canvas_name + '_' + apply_to + '_Bw Filtered'
            metadata = f'Butterworth filter applied with Bw-order = {order_bw}, Bw-cutoff = {cutoff_bw}'

            # Position the current image
            self.position_window('center left')

            # Apply the filter in a separate thread
            print(f'Applying Butterworth filter to {title} with Bw-order = {order_bw}, Bw-cutoff = {cutoff_bw}...')
            self.thread = QThread()
            self.worker = Worker(apply_filter_on_img_dict, img_bw, 'BW', order=order_bw, cutoff_ratio=cutoff_bw)
            self.worker.moveToThread(self.thread)
            self.thread.started.connect(lambda: self.toggle_progress_bar('ON'))
            self.thread.started.connect(self.worker.run)            
            self.thread.finished.connect(lambda: self.toggle_progress_bar('OFF'))
            self.worker.finished.connect(self.thread.quit)
            self.worker.finished.connect(self.worker.deleteLater)           
            self.thread.finished.connect(self.thread.deleteLater)
            self.worker.finished.connect(lambda: print(f'Applied Butterworth filter to {title} with Bw-order = {order_bw}, Bw-cutoff = {cutoff_bw}.'))
            self.worker.result.connect(lambda result: self.plot_new_image(result, preview_name, parent=self.parent(), metadata=metadata))
            self.worker.result.connect(lambda: UI_TemCompanion.preview_dict[preview_name].position_window('center right'))
            self.thread.start()


        

    def gaussian_filter(self):
        filter_parameters = UI_TemCompanion.filter_parameters        
        cutoff_gaussian = float(filter_parameters['GS-cutoff'])
        img_gaussian = self.get_original_img_dict()
        title = self.windowTitle()
        data = img_gaussian['data']
        apply_to = None
        if self.canvas.data_type == 'Image Stack':
            dialog = ApplyFilterDialog(parent=self)
            if dialog.exec_() == QDialog.Accepted:
                apply_to = dialog.apply_to
                if apply_to == 'current':
                    img_gaussian = self.get_img_dict_from_canvas()
                    data = img_gaussian['data']
            else:
                return
        elif self.canvas.data_type == 'Image':
            apply_to = 'current'
        if apply_to is not None:
            preview_name = self.canvas.canvas_name + '_' + apply_to + '_Gaussian Filtered'
            metadata = f'Gaussian filter applied with cutoff = {cutoff_gaussian}'
            
            # Position the current image
            self.position_window('center left')

            # Apply the filter in a separate thread
            print(f'Applying Gaussian filter to {title} with cutoff = {cutoff_gaussian}...')
            self.thread = QThread()
            self.worker = Worker(apply_filter_on_img_dict, img_gaussian, 'Gaussian', cutoff_ratio=cutoff_gaussian)
            self.worker.moveToThread(self.thread)
            self.thread.started.connect(lambda: self.toggle_progress_bar('ON'))
            self.thread.started.connect(self.worker.run)            
            self.thread.finished.connect(lambda: self.toggle_progress_bar('OFF'))
            self.worker.finished.connect(self.thread.quit)
            self.worker.finished.connect(self.worker.deleteLater)           
            self.thread.finished.connect(self.thread.deleteLater)
            self.worker.finished.connect(lambda: print(f'Applied Gaussian filter to {title} with cutoff = {cutoff_gaussian}.'))
            self.worker.result.connect(lambda result: self.plot_new_image(result, preview_name, parent=self.parent(), metadata=metadata))
            self.worker.result.connect(lambda: UI_TemCompanion.preview_dict[preview_name].position_window('center right'))
            self.thread.start()


    def show_info(self):
        # Show image infomation including metadata
        img_dict = self.get_img_dict_from_canvas()
        metadata = img_dict['metadata']
        
        try: 
            extra_metadata = img_dict['original_metadata']
            metadata.update(extra_metadata)
        except Exception as e:
            pass
        
        img_info = OrderedDict()
        img_info['File Name'] = self.parent().file
        img_info['Data Type'] = self.canvas.data_type
        img_info['Image Size (pixels)'] = f"{img_dict['data'].shape}"
        img_info['Calibrated Image Size'] = f"{self.canvas.img_size[-1] * self.scale:.4g} x {self.canvas.img_size[-2] * self.scale:.4g} {self.units}"
        img_info['Pixel Calibration'] = f"{self.scale:.4g} {self.units}"
        # Add axes info to metadata
        axes = img_dict['axes']
        axes_dict = {}
        for ax in axes:
            axes_dict[ax['name']] = ax
        img_info['Axes'] = axes_dict
        img_info['Processing History'] = metadata.pop('process')

        img_info['Metadata'] = metadata

        self.metadata_viewer = MetadataViewer(img_info, parent=self)
        self.metadata_viewer.show()

    def fft(self):
        img_dict = self.get_img_dict_from_canvas()
        # FFT calculation is handled in the PlotCanvasFFT class

        title = self.canvas.canvas_name
        
        preview_name = title + '_FFT'
        
        UI_TemCompanion.preview_dict[preview_name] = PlotCanvasFFT(img_dict, parent=self)
        UI_TemCompanion.preview_dict[preview_name].setWindowTitle(preview_name)
        UI_TemCompanion.preview_dict[preview_name].canvas.canvas_name = preview_name
        UI_TemCompanion.preview_dict[preview_name].update_metadata(f'FFT of {title}.')
        UI_TemCompanion.preview_dict[preview_name].show()
        print(f'Performed FFT on {title}.')
        
        # Positioning
        self.position_window('center left')
        UI_TemCompanion.preview_dict[preview_name].position_window('next to parent')
        
        
        
    
    def windowedfft(self):
        img_dict = self.get_img_dict_from_canvas()
        # Crop to a square if not
        data = img_dict['data']
        if data.shape[0] != data.shape[1]:
            # Image will be cropped to square for FFT
            data = filters.crop_to_square(data)
            new_size = data.shape[0]
            for ax in img_dict['axes']:
                ax['size'] = new_size

        w = window('hann', data.shape)
        img_dict['data'] = data * w
        # FFT calculation is handled in the PlotCanvasFFT class

        title = self.canvas.canvas_name
        
        preview_name = title + '_Windowed_FFT'
        
        UI_TemCompanion.preview_dict[preview_name] = PlotCanvasFFT(img_dict, parent=self)
        UI_TemCompanion.preview_dict[preview_name].setWindowTitle(preview_name)
        UI_TemCompanion.preview_dict[preview_name].canvas.canvas_name = preview_name
        UI_TemCompanion.preview_dict[preview_name].update_metadata(f'Windowed FFT of {title}.')
        UI_TemCompanion.preview_dict[preview_name].show()
        print(f'Performed FFT on {title} with a Hann window.')
        
        # Positioning
        self.position_window('center left')
        UI_TemCompanion.preview_dict[preview_name].position_window('next to parent')

    def live_fft(self, fullsize=False, windowed=False, resize_fft=False):
        self.clean_up(selector=True, buttons=True, modes=True, status_bar=True)  # Clean up any existing modes or selectors
        # Activate live FFT mode
        self.mode_control['Live_FFT'] = True
        self.statusBar.showMessage("Drag the square to display FFT.")
        # Add a square selector
        # Initial rectangle position
        x_range = self.img_size[-1] * self.scale
        y_range = self.img_size[-2] * self.scale
        x0 = x_range * 0.25
        y0 = y_range * 0.25
        size = 0.5 * min(x_range, y_range)
        aspect_lock = True
        if fullsize:
            x0 = 0
            y0 = 0
            size = (x_range, y_range)
            # Remove aspect lock for full size used for GPA
            aspect_lock = False
        
        selector = pg.RectROI([x0, y0], size, 
                                    pen=pg.mkPen('r', width=5), 
                                    movable=True, 
                                    resizable=True, 
                                    sideScalers=True,
                                    rotatable=False,
                                    aspectLocked=aspect_lock,
                                    maxBounds=QRectF(0, 0, x_range, y_range))
        self.canvas.selector.append(selector)
        self._make_active_selector(selector)

        self.canvas.viewbox.addItem(selector)

        # Create a new PlotCanvasFFT to display the live FFT
        title = self.windowTitle()
        preview_name = self.canvas.canvas_name + '_Live FFT'
        self.live_img = self.get_img_dict_from_canvas()
        # Crop the selected area
        x0, y0 = int(selector.pos().x() / self.scale), int(selector.pos().y() / self.scale)
        span_x = int(selector.size()[0] / self.scale)
        span_y = int(selector.size()[1] / self.scale)
        x1 = x0 + span_x
        y1 = y0 + span_y
        live_cropped_img = self.live_img['data'][y0:y1, x0:x1]
        if windowed:
            w = window('hann', live_cropped_img.shape)
            live_cropped_img = live_cropped_img * w
        self.live_img['data'] = live_cropped_img
        self.live_img['axes'][0]['size'] = self.live_img['data'].shape[0]
        self.live_img['axes'][1]['size'] = self.live_img['data'].shape[1]
        UI_TemCompanion.preview_dict[preview_name] = PlotCanvasFFT(self.live_img, parent=self)
        UI_TemCompanion.preview_dict[preview_name].setWindowTitle(preview_name)
        UI_TemCompanion.preview_dict[preview_name].canvas.canvas_name = preview_name
        UI_TemCompanion.preview_dict[preview_name].show()
        UI_TemCompanion.preview_dict[preview_name].update_metadata(f'Live FFT of {title}.')
        print(f'Displaying live FFT of {title} from {x0},{y0},{x1},{y1}.')
        # Positioning
        self.position_window('center left')
        UI_TemCompanion.preview_dict[preview_name].position_window('center right')

        # Connect the selector's sigRegionChanged signal to update the FFT
        selector.sigRegionChanged.connect(lambda: self.update_live_fft(windowed=windowed, resize_fft=resize_fft))

        self.canvas.setFocus()  # Ensure the canvas has focus to receive key events

    def update_live_fft(self, windowed=False, resize_fft=False):
        if self.canvas.selector and self.mode_control['Live_FFT']:
            selector = self.canvas.selector[0]
            x0, y0 = int(selector.pos().x() / self.scale), int(selector.pos().y() / self.scale)
            span_x = int(selector.size()[0] / self.scale)
            span_y = int(selector.size()[1] / self.scale)
            x1 = x0 + span_x
            y1 = y0 + span_y
            self.live_img = self.get_img_dict_from_canvas()
            live_cropped_img = self.live_img['data'][y0:y1, x0:x1]
            
            if windowed:
                w = window('hann', live_cropped_img.shape)
                live_cropped_img = live_cropped_img * w
            self.live_img['data'] = live_cropped_img
            self.live_img['axes'][0]['size'] = self.live_img['data'].shape[0]
            self.live_img['axes'][1]['size'] = self.live_img['data'].shape[1]

            preview_name = self.canvas.canvas_name + '_Live FFT'
            if preview_name in UI_TemCompanion.preview_dict:
                fft_canvas = UI_TemCompanion.preview_dict[preview_name]
                fft_canvas.update_fft_with_img(self.live_img, resize_fft=resize_fft)
                print(f'Displaying live FFT of {self.canvas.canvas_name} from {x0},{y0},{x1},{y1}.')

    def stop_live_fft(self):
        self.clean_up(selector=True, modes=True, status_bar=True)  # Clean up any existing modes or selectors

            
    def crop(self):
        self.clean_up(selector=True, buttons=True, modes=True, status_bar=True)  # Clean up any existing modes or selectors

        # Display a message in the status bar
        self.statusBar.showMessage("Drag the rectangle to crop.")

        # Initial rectangle position %37.5 from the left and top, 25% of the width, square
        x_range = self.img_size[-1] * self.scale
        y_range = self.img_size[-2] * self.scale
        x0 = x_range * 0.375 
        y0 = y_range * 0.375 
        selector = pg.RectROI([x0, y0], [x_range * 0.25, x_range * 0.25], 
                                pen=pg.mkPen('r', width=5), 
                                movable=True, 
                                resizable=True, 
                                sideScalers=True,
                                rotatable=False,
                                maxBounds=QRectF(0, 0, x_range, y_range))

        self.canvas.selector.append(selector)
        self._make_active_selector(selector)
        self.canvas.viewbox.addItem(selector)

        # Add buttons for confirm, cancel, and manual input
        OK_icon = os.path.join(wkdir, 'icons/OK.png')
        self.buttons['ok'] = QAction(QIcon(OK_icon), 'Confirm Crop', parent=self)
        self.buttons['ok'].setShortcut('Return')
        self.buttons['ok'].setStatusTip('Confirm Crop (Enter)')
        self.buttons['ok'].triggered.connect(self.confirm_crop)
        self.toolbar.addAction(self.buttons['ok'])
        cancel_icon = os.path.join(wkdir, 'icons/cancel.png')
        self.buttons['cancel'] = QAction(QIcon(cancel_icon), 'Cancel Crop', parent=self)
        self.buttons['cancel'].setShortcut('Esc')
        self.buttons['cancel'].setStatusTip('Cancel Crop (Esc)')
        self.buttons['cancel'].triggered.connect(self.cancel_crop)
        self.toolbar.addAction(self.buttons['cancel'])

        hand_icon = os.path.join(wkdir, 'icons/hand.png')
        self.buttons['crop_hand'] = QAction(QIcon(hand_icon), 'Manual Input', parent=self)
        self.buttons['crop_hand'].setStatusTip('Manual Input of Crop Coordinates')
        self.buttons['crop_hand'].triggered.connect(self.manual_crop)
        self.toolbar.addAction(self.buttons['crop_hand'])

        self.canvas.setFocus()  # Ensure the canvas has focus to receive key events

    
            

    def manual_crop(self):
        if self.canvas.selector:
            dialog = ManualCropDialog(parent=self)
           
            if dialog.exec_() == QDialog.Accepted:
                x0, x1 = dialog.x_range
                y0, y1 = dialog.y_range
                x0, x1, y0, y1 = x0 * self.scale, x1 * self.scale, y0 * self.scale, y1 * self.scale
                selector = self.canvas.selector[0]
                selector.setPos([x0, y0])
                selector.setSize([x1 - x0, y1 - y0])


    def confirm_crop(self, stack=False):
        if self.canvas.selector:
            selector = self.canvas.selector[0]
            x0, y0 = selector.pos()
            x1 = x0 + selector.size()[0]
            y1 = y0 + selector.size()[1]
            x0, x1, y0, y1 = int(x0 / self.scale), int(x1 / self.scale), int(y0 / self.scale), int(y1 / self.scale)
            if abs(x1 - x0) > 5 and abs(y1 - y0) > 5: 
                # Valid area is selected 
                if stack:
                    img = self.get_original_img_dict()
                    cropped_img = img['data'][:, int(y0):int(y1), int(x0):int(x1)]   
                else:          
                    img = self.get_img_dict_from_canvas()
                    cropped_img = img['data'][int(y0):int(y1), int(x0):int(x1)]   

                img['data'] = cropped_img
                
                # Update axes size
                img['axes'][-2]['size'] = img['data'].shape[-2]
                img['axes'][-1]['size'] = img['data'].shape[-1]


                # Create a new PlotCanvas to display
                title = self.windowTitle()
                preview_name = self.canvas.canvas_name + '_cropped'
                metadata = f'Cropped by {x0}:{x1}, {y0}:{y1} from the original image.'
                self.plot_new_image(img, preview_name, parent=self.parent(), metadata=metadata)

                # Positioning
                self.position_window('center left')
                UI_TemCompanion.preview_dict[preview_name].position_window('center right')
                
                print(metadata)
                
                # Remove the selector and buttons
                self.cancel_crop()
            
    
    def cancel_crop(self):
        self.clean_up(selector=True, buttons=True, modes=True, status_bar=True)
        

    def measure(self):
        self.clean_up(selector=True, buttons=True, modes=True, status_bar=True)  # Clean up any existing modes or selectors
        # Activate measure mode
        self.mode_control['measurement'] = True
        self.statusBar.showMessage("Drag the line to measure distance and angle.")
        
        # Buttons for finish
        OK_icon = os.path.join(wkdir, 'icons/OK.png')
        self.buttons['ok'] = QAction(QIcon(OK_icon), 'OK', parent=self)
        self.buttons['ok'].setStatusTip('Finish Measurement')
        self.buttons['ok'].setShortcut('Esc')
        self.buttons['ok'].triggered.connect(self.stop_distance_measurement)
        self.toolbar.addAction(self.buttons['ok'])

        # Add a line selector
        x_range = self.img_size[-1] * self.scale
        y_range = self.img_size[-2] * self.scale
        start_point = 0.375 * x_range, 0.5 * y_range
        end_point = 0.625 * x_range, 0.5 * y_range

        selector = pg.LineSegmentROI([start_point, end_point],
                                        pen=pg.mkPen('y', width=3),
                                        movable=True,
                                        rotatable=True,
                                        resizable=True
                                        )
        self.canvas.selector.append(selector)
        self._make_active_selector(selector)
        self.canvas.viewbox.addItem(selector)

        # Connect signals for line change
        selector.sigRegionChanged.connect(self.display_distance)
        self.canvas.setFocus()  # Ensure the canvas has focus to receive key events
        
    def display_distance(self):
        if self.canvas.selector and self.mode_control['measurement']:
            selector = self.canvas.selector[0]
            start_point, end_point = selector.getHandles()[0].pos(), selector.getHandles()[1].pos()
            x0, y0 = start_point.x(), start_point.y()
            x1, y1 = end_point.x(), end_point.y()
            distance = np.sqrt((x1 - x0) ** 2 + (y1 - y0) ** 2)
            angle = calculate_angle_to_horizontal((x0, y0), (x1, y1))
            # Display the distance in the status bar
            self.statusBar.showMessage(f"Measurement: {distance:.3f} {self.units}, {angle:.2f}°")

    def stop_distance_measurement(self):
        self.clean_up(selector=True, buttons=True, modes=True, status_bar=True)

    def lineprofile(self):
        self.clean_up(selector=True, buttons=True, modes=True, status_bar=True)  # Clean up any existing modes or selectors
        # Activate line profile mode
        self.mode_control['lineprofile'] = True
        self.statusBar.showMessage("Drag the line to display line profile.")

        # Buttons for finish
        OK_icon = os.path.join(wkdir, 'icons/OK.png')
        self.buttons['ok'] = QAction(QIcon(OK_icon), 'Finish', parent=self)
        self.buttons['ok'].setStatusTip('Finish Line Profile')
        self.buttons['ok'].setShortcut('Esc')
        self.buttons['ok'].triggered.connect(self.stop_line_profile)
        self.toolbar.addAction(self.buttons['ok'])

        # Add a line selector
        x_range = self.img_size[-1] * self.scale
        y_range = self.img_size[-2] * self.scale
        start_point = 0.375 * x_range, 0.5 * y_range
        end_point = 0.625 * x_range, 0.5 * y_range
        selector = pg.LineROI(start_point, end_point, width=self.scale,
                                        pen=pg.mkPen('r', width=1),
                                        movable=True,
                                        rotatable=True,
                                        resizable=True
                                        )
        self.canvas.selector.append(selector)
        self.canvas.viewbox.addItem(selector)
        self._make_active_selector(selector)
        

        line_x, line_profile = self.extract_line_profile()
        x_label = f'Distance ({self.units})'
        y_label = 'Intensity (a.u.)'
        title = self.canvas.canvas_name + '_Line Profile'

        # Plot the line profile in a new window
        line_profile_window = PlotCanvasSpectrum(line_x, line_profile, parent=self)
        line_profile_window.create_plot(xlabel=x_label, ylabel=y_label, title=title)
        line_profile_window.canvas.canvas_name = title
        UI_TemCompanion.preview_dict[title] = line_profile_window
        UI_TemCompanion.preview_dict[title].setWindowTitle(title)
        line_profile_window.show()
        # Positioning
        self.position_window('center left')
        UI_TemCompanion.preview_dict[title].position_window('center right')

        # Connect signals for line change
        selector.sigRegionChanged.connect(self.update_line_profile)
        self.canvas.setFocus()  # Ensure the canvas has focus to receive key events

    def extract_line_profile(self):
        if self.canvas.selector and self.mode_control['lineprofile']:
            selector = self.canvas.selector[0]
            start_point_roi, end_point_roi = selector.getHandles()[0].pos(), selector.getHandles()[1].pos()
            start_point = selector.mapToParent(start_point_roi)
            end_point = selector.mapToParent(end_point_roi)
            width = int(selector.size().y() / self.scale)  # in pixels
            x0, y0 = int(start_point.x() / self.scale), int(start_point.y() / self.scale)
            x1, y1 = int(end_point.x() / self.scale), int(end_point.y() / self.scale)
            data = self.get_current_img_from_canvas()
            # Calculate the line profile using skimage.measure.profile_line
            line_profile = profile_line(data, (y0, x0), (y1, x1), linewidth=width, reduce_func=np.mean)
            line_x = np.linspace(0, len(line_profile)-1, len(line_profile)) * self.scale
            return line_x, line_profile


    def update_line_profile(self):
        if self.canvas.selector and self.mode_control['lineprofile']:
            title = self.canvas.canvas_name + '_Line Profile'
            line_x, line_profile = self.extract_line_profile()
            UI_TemCompanion.preview_dict[title].update_plot(line_x, line_profile)


    def stop_line_profile(self):
        self.clean_up(selector=True, buttons=True, modes=True, status_bar=True)


    def radial_integration(self):
        self.clean_up(selector=True, buttons=True, modes=True, status_bar=True)  # Clean up any existing modes or selectors
        self.mode_control['radial_integration'] = True
        self.statusBar.showMessage("Drag the circle to define center for radial integration.")
        # Perform radial integration on the current image
        self.radial_integration_dialog = RadialIntegrationDialog(parent=self)
        self.radial_integration_dialog.show()

        # Add a circle selector to indicate the center
        x_range = self.img_size[-1] * self.scale
        y_range = self.img_size[-2] * self.scale
        window_size = min(x_range, y_range) * 0.01
        x0 = x_range * 0.5 - window_size
        y0 = y_range * 0.5 - window_size
        selector = pg.CircleROI([x0, y0], radius=window_size,
                                    pen=pg.mkPen('y', width=2),
                                    movable=True,
                                    rotatable=False,
                                    resizable=False,
                                    maxBounds=QRectF(0, 0, x_range, y_range)
                                    )
        self.canvas.selector.append(selector)
        self._make_active_selector(selector)
        self.canvas.viewbox.addItem(selector)
        # Connect signals for circle change
        selector.sigRegionChangeFinished.connect(self.update_radial_integration_center)
        self.canvas.setFocus()  # Ensure the canvas has focus to receive key events

    def update_radial_integration_center(self):
        if self.canvas.selector and self.mode_control['radial_integration']:
            selector = self.canvas.selector[0]
            x, y = selector.pos().x(), selector.pos().y()
            radius = selector.size()[0] / 2
            center_x, center_y = x + radius, y + radius
            px_center_x, px_center_y = int(center_x / self.scale), int(center_y / self.scale)
            # Run CoM to get more accurate center
            image_data = self.canvas.current_img
            window_size = int(radius / self.scale)  # in pixels
            cx_pix, cy_pix = refine_center(image_data, (px_center_x, px_center_y), window_size)
            cx_pix = int(cx_pix)
            cy_pix = int(cy_pix)
            # Update radial integration dialog
            self.radial_integration_dialog.update_center((cx_pix, cy_pix))
            cx, cy = cx_pix * self.scale, cy_pix * self.scale
            x, y = cx - radius, cy - radius
            # Update selector position
            selector.sigRegionChangeFinished.disconnect(self.update_radial_integration_center)
            selector.setPos([x, y])
            selector.sigRegionChangeFinished.connect(self.update_radial_integration_center)


    def measure_fft(self):
        self.clean_up(selector=True, buttons=True, modes=True, status_bar=True)  # Clean up any existing modes or selectors
        # Activate measure mode
        self.mode_control['measure_fft'] = True
        self.statusBar.showMessage("Drag the circle over spots to measure. Define center as needed.")

        # Buttons for finish and center
        OK_icon = os.path.join(wkdir, 'icons/OK.png')
        self.buttons['ok'] = QAction(QIcon(OK_icon), 'Finish', parent=self)
        self.buttons['ok'].setStatusTip('Finish Measurement')
        self.buttons['ok'].setShortcut('Esc')
        self.buttons['ok'].triggered.connect(self.stop_fft_measurement)
        self.toolbar.addAction(self.buttons['ok'])
        center_icon = os.path.join(wkdir, 'icons/dp_center.png')
        self.buttons['define_center'] = QAction(QIcon(center_icon), 'Define Center', parent=self)
        self.buttons['define_center'].setStatusTip('Define the center of FFT')
        self.buttons['define_center'].triggered.connect(lambda: self.define_center_dp(method='center'))
        self.toolbar.addAction(self.buttons['define_center'])
        center2_icon = os.path.join(wkdir, 'icons/dp_center2.png')
        self.buttons['define_center2'] = QAction(QIcon(center2_icon), 'Define Center with Two Points', parent=self)
        self.buttons['define_center2'].setStatusTip('Define the FFT center by two symmetric points')
        self.buttons['define_center2'].triggered.connect(lambda: self.define_center_dp(method='two-point'))
        self.toolbar.addAction(self.buttons['define_center2'])

        self.show_crosshair()


        # Add a circle selector for FFT measurement
        x_range = self.img_size[-1] * self.scale
        y_range = self.img_size[-2] * self.scale
        x0 = x_range * 0.625
        y0 = y_range * 0.375
        window_size = min(x_range, y_range) * 0.01
        selector = pg.CircleROI([x0, y0], radius=window_size,
                                    pen=pg.mkPen('y', width=3),
                                    movable=True,
                                    rotatable=False,
                                    resizable=False,
                                    maxBounds=QRectF(0, 0, x_range, y_range)
                                    )

        self.canvas.selector.append(selector)
        self._make_active_selector(selector)
        self.canvas.viewbox.addItem(selector)
        # Connect signals for circle change
        selector.sigRegionChangeFinished.connect(self.calculate_fft_distance)
        self.canvas.setFocus()  # Ensure the canvas has focus to receive key events
        
    def calculate_fft_distance(self):
        if self.canvas.selector and self.mode_control['measure_fft']:
            selector = self.canvas.selector[0]
            x, y = selector.pos().x(), selector.pos().y()
            center_x, center_y = self.canvas.center[0] * self.scale, self.canvas.center[1] * self.scale
            # Run CoM to get more accurate center
            image_data = self.canvas.current_img
            radius = selector.size()[0] / 2
            window_size = int(radius / self.scale)  # in pixels
            x0 = int((x + radius) / self.scale)
            y0 = int((y + radius) / self.scale)
            cx_pix, cy_pix = refine_center(image_data, (x0, y0), window_size)
            cx = cx_pix * self.scale
            cy = cy_pix * self.scale
            reciprocal_distance = ((cx - center_x) ** 2 + (cy - center_y) ** 2) ** 0.5
            if reciprocal_distance < 1e-6:
                reciprocal_distance = 1e-6  # Prevent division by zero
            x, y = cx - radius, cy - radius
            distance = 1 / reciprocal_distance
            angle = calculate_angle_to_horizontal((center_x, center_y), (cx, cy))
            self.statusBar.showMessage(f"FFT Measurement: {distance:.3f} {self.real_units}, {angle:.2f}°")

            # Update selector position
            selector.sigRegionChangeFinished.disconnect(self.calculate_fft_distance)
            selector.setPos([x, y])
            selector.sigRegionChangeFinished.connect(self.calculate_fft_distance)

    def stop_fft_measurement(self):
        self.clean_up(selector=True, buttons=True, modes=True, status_bar=True)
        self.canvas.plot.removeItem(self.crosshair[0])
        self.canvas.plot.removeItem(self.crosshair[1])
        self.crosshair = None

    def define_center_dp(self, method='center'):
        # method: 'center' or 'two-point'
        self.clean_up(selector=True, buttons=True, modes=True, status_bar=True)  # Clean up any existing modes or selectors
        # Add buttons for confirm and cancel
        OK_icon = os.path.join(wkdir, 'icons/OK.png')
        self.buttons['ok'] = QAction(QIcon(OK_icon), 'Confirm', parent=self)
        self.buttons['ok'].setStatusTip('Confirm Center Definition')
        self.buttons['ok'].setShortcut('Return')
        self.buttons['ok'].triggered.connect(self.accept_define_center)
        self.toolbar.addAction(self.buttons['ok'])
        cancel_icon = os.path.join(wkdir, 'icons/cancel.png')
        self.buttons['cancel'] = QAction(QIcon(cancel_icon), 'Cancel', parent=self)
        self.buttons['cancel'].setStatusTip('Cancel Center Definition')
        self.buttons['cancel'].setShortcut('Esc')
        self.buttons['cancel'].triggered.connect(self.cancel_define_center)
        self.toolbar.addAction(self.buttons['cancel'])

        x_range = self.img_size[-1] * self.scale
        y_range = self.img_size[-2] * self.scale
        
        if method == 'center':
            self.statusBar.showMessage("Drag the circle over the center spot.")
            # Add a circle selector for center definition
            x0 = x_range * 0.5 
            y0 = y_range * 0.5 
            window_size = min(x_range, y_range) * 0.01
            selector = pg.CircleROI([x0 - window_size, y0 - window_size], radius=window_size,
                                    pen=pg.mkPen('r', width=3),
                                    movable=True,
                                    rotatable=False,
                                    resizable=False,
                                    maxBounds=QRectF(0, 0, x_range, y_range)
                                    )
            self.canvas.selector.append(selector)
            self.canvas.viewbox.addItem(selector)
            # Connect signals for circle change
            selector.sigRegionChangeFinished.connect(self.dp_center)
        elif method == 'two-point':
            self.statusBar.showMessage("Drag the circles over two symmetric spots.")
            # Add two circle selectors for two-point center definition
            x0_1 = x_range * 0.375 
            y0_1 = y_range * 0.5 
            x0_2 = x_range * 0.625 
            y0_2 = y_range * 0.5 
            window_size = min(x_range, y_range) * 0.01
            selector1 = pg.CircleROI([x0_1, y0_1], radius=window_size,
                                                pen=pg.mkPen('r', width=3),
                                                movable=True,
                                                rotatable=False,
                                                resizable=False,
                                                maxBounds=QRectF(0, 0, x_range, y_range)
                                                )
            selector2 = pg.CircleROI([x0_2, y0_2], radius=window_size,
                                                pen=pg.mkPen('r', width=3),
                                                movable=True,
                                                rotatable=False,
                                                resizable=False,
                                                maxBounds=QRectF(0, 0, x_range, y_range)
                                                )
            selector1.sigRegionChangeFinished.connect(self.dp_center)
            selector2.sigRegionChangeFinished.connect(self.dp_center)
            self.canvas.viewbox.addItem(selector1)
            self.canvas.viewbox.addItem(selector2)
            self.canvas.selector.append(selector1)
            self.canvas.selector.append(selector2)
            # Implement later

    def accept_define_center(self):
        self.clean_up(selector=True, buttons=True, modes=True, status_bar=True)
        if self.temp_center:
            if len(self.temp_center) == 1:
                # Define center with 1 spot
                self.canvas.center = self.temp_center[0]
            elif len(self.temp_center) == 2:
                # Define center with 2 spots
                self.canvas.center = ((self.temp_center[0][0] + self.temp_center[1][0]) / 2,
                                      (self.temp_center[0][1] + self.temp_center[1][1]) / 2)
            self.temp_center = []
            self.show_crosshair()
        self.measure_fft()

    def cancel_define_center(self):
        self.clean_up(selector=True, buttons=True, modes=True, status_bar=True)
        self.temp_center = []

    def dp_center(self):
        self.temp_center = []
        for selector in self.canvas.selector:
            x, y = selector.pos().x(), selector.pos().y()
            # Run CoM to get more accurate center
            image_data = self.canvas.current_img
            radius = selector.size()[0] / 2 
            window_size = int(radius / self.scale)  # in pixels
            x0 = int((x + radius) / self.scale)
            y0 = int((y + radius) / self.scale)
            cx_pix, cy_pix = refine_center(image_data, (x0, y0), window_size)
            cx, cy = cx_pix * self.scale, cy_pix * self.scale
            x, y = cx - radius, cy - radius

            # Update selector position
            selector.sigRegionChangeFinished.disconnect(self.dp_center)
            selector.setPos([x, y])
            selector.sigRegionChangeFinished.connect(self.dp_center)

            self.temp_center.append((cx_pix, cy_pix))




    def show_crosshair(self):
        cx_pix, cy_pix = self.canvas.center
        cx = cx_pix * self.scale 
        cy = cy_pix * self.scale 


        if self.crosshair is not None:
            self.canvas.plot.removeItem(self.crosshair[0])
            self.canvas.plot.removeItem(self.crosshair[1])
            self.crosshair = None

        line_length = self.img_size[-1] / 50 * self.scale  # 2% of the image width
        hLine = self.canvas.plot.plot([cx - line_length, cx + line_length], [cy, cy], pen=pg.mkPen('g', width=3))
        vLine = self.canvas.plot.plot([cx, cx], [cy - line_length, cy + line_length], pen=pg.mkPen('g', width=3))
        self.crosshair = (hLine, vLine)


         

    def clean_up(self, selector=False, buttons=False, modes=False, status_bar=False):
        # Remove selectors and buttons if any
        if selector and self.canvas.selector:
            for sel in self.canvas.selector:
                self.canvas.viewbox.removeItem(sel)
            self.canvas.selector = []
            if self.canvas.active_selector is not None:
                self.canvas.active_selector = None

        if buttons:
            for button in self.buttons.keys():
                if self.buttons[button] is not None:
                    self.toolbar.removeAction(self.buttons[button])
                    self.buttons[button] = None

        # Turn off any active modes
        if modes:
            for mode in self.mode_control.values():
                if mode:
                    mode = False

        # Reset status bar
        if status_bar:
            self.statusBar.showMessage("Ready")

# ============== Geometric phase analysis functions ==============================
    def gpa(self):
        self.clean_up(selector=True, buttons=True, modes=True, status_bar=True)  # Clean up any existing modes or selectors
        self.live_fft(fullsize=True, windowed=True, resize_fft=True)
         # Resize the selector to be the whole image
        self.canvas.selector[0].setPos((0, 0))
        self.canvas.selector[0].setSize((self.img_size[-1] * self.scale, self.img_size[-2] * self.scale))
        preview_name = self.canvas.canvas_name + '_Live FFT'
        preview_fft = UI_TemCompanion.preview_dict[preview_name]
        fft_shape = preview_fft.canvas.data['data'].shape
        x_range = fft_shape[-1] * preview_fft.scale
        y_range = fft_shape[-2] * preview_fft.scale
        x0, y0 = x_range * 0.625, y_range * 0.5
       

        # Add two masks on the FFT
        # Some default values
        self.r = 10
        self.edgesmooth = 0.3
        self.stepsize = 4
        self.sigma = 10
        self.vmin = -0.1
        self.vmax = 0.1
        self.algorithm = 'standard'
        preview_fft = UI_TemCompanion.preview_dict[preview_name]

        preview_fft.add_mask(pairs=False)
        preview_fft.canvas.selector[0].setPos((x0, y0))       
        preview_fft.add_mask(pairs=False)

        preview_fft.statusBar.showMessage('Drag the masks on noncolinear strong spots.')

        # Buttons
        ok_icon = os.path.join(wkdir, 'icons/OK.png')
        preview_fft.buttons['ok'] = QAction(QIcon(ok_icon), 'Run GPA', parent=preview_fft)
        preview_fft.buttons['ok'].setStatusTip('Run GPA')
        preview_fft.toolbar.addAction(preview_fft.buttons['ok'])
        preview_fft.buttons['ok'].triggered.connect(self.run_gpa)
        cancel_icon = os.path.join(wkdir, 'icons/cancel.png')
        preview_fft.buttons['cancel'] = QAction(QIcon(cancel_icon), 'Close', parent=preview_fft)
        preview_fft.buttons['cancel'].setStatusTip('Close'),
        preview_fft.toolbar.addAction(preview_fft.buttons['cancel'])
        preview_fft.buttons['cancel'].triggered.connect(self.stop_gpa)
        settings_icon = os.path.join(wkdir, 'icons/settings.png')
        preview_fft.buttons['settings'] = QAction(QIcon(settings_icon), 'GPA Settings', parent=preview_fft)
        preview_fft.buttons['settings'].setStatusTip('GPA Settings')
        preview_fft.toolbar.addAction(preview_fft.buttons['settings'])
        preview_fft.buttons['settings'].triggered.connect(self.gpa_settings)
        add_icon = os.path.join(wkdir, 'icons/plus.png')
        preview_fft.buttons['add_mask'] = QAction(QIcon(add_icon), 'Add Mask', parent=preview_fft)
        preview_fft.buttons['add_mask'].setStatusTip('Add Mask')
        preview_fft.toolbar.addAction(preview_fft.buttons['add_mask'])
        preview_fft.buttons['add_mask'].triggered.connect(lambda: preview_fft.add_mask(pairs=False))
        remove_icon = os.path.join(wkdir, 'icons/minus.png')
        preview_fft.buttons['remove_mask'] = QAction(QIcon(remove_icon), 'Remove Mask', parent=preview_fft)
        preview_fft.buttons['remove_mask'].setStatusTip('Remove Mask')
        preview_fft.toolbar.addAction(preview_fft.buttons['remove_mask'])
        preview_fft.buttons['remove_mask'].triggered.connect(preview_fft.remove_mask)
        refine_icon = os.path.join(wkdir, 'icons/measure_fft.png')
        preview_fft.buttons['refine_center'] = QAction(QIcon(refine_icon), 'Refine Center', parent=preview_fft)
        preview_fft.buttons['refine_center'].setStatusTip('Refine the mask positions using CoM.')
        preview_fft.toolbar.addAction(preview_fft.buttons['refine_center'])
        preview_fft.buttons['refine_center'].triggered.connect(self.refine_mask)

        

    def stop_gpa(self):
        preview_name = self.canvas.canvas_name + "_Live FFT"
        UI_TemCompanion.preview_dict[preview_name].clean_up(selector=True, buttons=True, modes=True, status_bar=True)
        self.clean_up(selector=True, modes=True, status_bar=True)

    def run_gpa(self):
        img = self.get_img_dict_from_canvas()
        data = img['data']
        if data.shape[0] != data.shape[1]:
            data = filters.pad_to_square(data)
            # new_size = data.shape[0]
            # for ax in img['axes']:
            #     ax['size'] = new_size
        
        # Get the center and radius of the masks
        preview_name_fft = self.canvas.canvas_name + "_Live FFT"
        preivew_fft = UI_TemCompanion.preview_dict[preview_name_fft]
        scale = preivew_fft.scale
        g = []
        r_list = []
        for mask in preivew_fft.canvas.selector:
            x, y = mask.pos().x(), mask.pos().y()
            r = mask.size()[0] / 2
            cx, cy = x + r, y + r
            cx_pix, cy_pix = int(cx / scale), int(cy / scale)
            g.append((cx_pix, cy_pix))
            r_list.append(int(r / scale))
        if len(g) < 2:
            QMessageBox.warning(self, 'Run GPA', 'At least 2 g vectors are needed!')
            return

        r = max(r_list)

        print(f'Running GPA with g vectors: {g} and mask radius: {r} pixels.')
        
        title = self.canvas.canvas_name
        # Run GPA in a separate thread
        self.thread = QThread()
        self.worker = Worker(GPA, data, g, algorithm=self.algorithm, r=r, edge_blur=self.edgesmooth, sigma=self.sigma, window_size=r, step=self.stepsize)
        # exx, eyy, exy, oxy = GPA(data, g, algorithm=self.algorithm, r=r, edge_blur=self.edgesmooth, sigma=self.sigma, window_size=r, step=self.stepsize)
        self.worker.moveToThread(self.thread)
        self.thread.started.connect(lambda: self.toggle_progress_bar('ON'))
        self.thread.started.connect(lambda: print(f'Running GPA on {title} with {self.algorithm} GPA...'))
        self.thread.started.connect(self.worker.run)
        self.thread.finished.connect(lambda: self.toggle_progress_bar('OFF')) 
        self.worker.finished.connect(self.thread.quit)
        self.worker.finished.connect(self.worker.deleteLater)
        self.thread.finished.connect(self.thread.deleteLater)
        self.worker.finished.connect(lambda: print(f'Finished running GPA on {title} with {self.algorithm} GPA.'))
        self.worker.result.connect(self.display_gpa_result)
        self.thread.start()

    def display_gpa_result(self, result):
        # Display the GPA result
        exx, eyy, exy, oxy = result
        im_y, im_x = self.img_size[-2], self.img_size[-1]
        exx = exx[:im_y, :im_x]
        eyy = eyy[:im_y, :im_x]
        exy = exy[:im_y, :im_x]
        oxy = oxy[:im_y, :im_x]
        img = self.get_img_dict_from_canvas()
        cm = custom_cmap['seismic']
        

        # Display the strain tensors
        exx_dict = copy.deepcopy(img)
        exx_dict['data'] = exx
        preview_name_exx = self.canvas.canvas_name + "_exx"
        self.plot_new_image(exx_dict, preview_name_exx)
        UI_TemCompanion.preview_dict[preview_name_exx].setWindowTitle('Epsilon xx')
        UI_TemCompanion.preview_dict[preview_name_exx].canvas.image_item.setLevels((self.vmin, self.vmax))
        UI_TemCompanion.preview_dict[preview_name_exx].canvas.attribute['vmin'] = self.vmin
        UI_TemCompanion.preview_dict[preview_name_exx].canvas.attribute['vmax'] = self.vmax
        UI_TemCompanion.preview_dict[preview_name_exx].canvas.image_item.setLookupTable(cm)
        UI_TemCompanion.preview_dict[preview_name_exx].canvas.attribute['cmap'] = 'seismic'
        UI_TemCompanion.preview_dict[preview_name_exx].canvas.toggle_colorbar(show=True)
        
        eyy_dict = copy.deepcopy(img)
        eyy_dict['data'] = eyy
        preview_name_eyy = self.canvas.canvas_name + "_eyy"
        self.plot_new_image(eyy_dict, preview_name_eyy)
        UI_TemCompanion.preview_dict[preview_name_eyy].setWindowTitle('Epsilon yy')
        UI_TemCompanion.preview_dict[preview_name_eyy].canvas.image_item.setLevels((self.vmin, self.vmax))
        UI_TemCompanion.preview_dict[preview_name_eyy].canvas.attribute['vmin'] = self.vmin
        UI_TemCompanion.preview_dict[preview_name_eyy].canvas.attribute['vmax'] = self.vmax
        UI_TemCompanion.preview_dict[preview_name_eyy].canvas.image_item.setLookupTable(cm)
        UI_TemCompanion.preview_dict[preview_name_eyy].canvas.attribute['cmap'] = 'seismic'
        UI_TemCompanion.preview_dict[preview_name_eyy].canvas.toggle_colorbar(show=True)
        
        exy_dict = copy.deepcopy(img)
        exy_dict['data'] = exy
        preview_name_exy = self.canvas.canvas_name + "_exy"
        self.plot_new_image(exy_dict, preview_name_exy)
        UI_TemCompanion.preview_dict[preview_name_exy].setWindowTitle('Epsilon xy')
        UI_TemCompanion.preview_dict[preview_name_exy].canvas.image_item.setLevels((self.vmin, self.vmax))
        UI_TemCompanion.preview_dict[preview_name_exy].canvas.attribute['vmin'] = self.vmin
        UI_TemCompanion.preview_dict[preview_name_exy].canvas.attribute['vmax'] = self.vmax
        UI_TemCompanion.preview_dict[preview_name_exy].canvas.image_item.setLookupTable(cm)
        UI_TemCompanion.preview_dict[preview_name_exy].canvas.attribute['cmap'] = 'seismic'
        UI_TemCompanion.preview_dict[preview_name_exy].canvas.toggle_colorbar(show=True)
        
        oxy_dict = copy.deepcopy(img)
        oxy_dict['data'] = oxy
        preview_name_oxy = self.canvas.canvas_name + "_oxy"
        self.plot_new_image(oxy_dict, preview_name_oxy)
        UI_TemCompanion.preview_dict[preview_name_oxy].setWindowTitle('Omega')
        UI_TemCompanion.preview_dict[preview_name_oxy].canvas.image_item.setLevels((self.vmin, self.vmax))
        UI_TemCompanion.preview_dict[preview_name_oxy].canvas.attribute['vmin'] = self.vmin
        UI_TemCompanion.preview_dict[preview_name_oxy].canvas.attribute['vmax'] = self.vmax
        UI_TemCompanion.preview_dict[preview_name_oxy].canvas.image_item.setLookupTable(cm)
        UI_TemCompanion.preview_dict[preview_name_oxy].canvas.attribute['cmap'] = 'seismic'
        UI_TemCompanion.preview_dict[preview_name_oxy].canvas.toggle_colorbar(show=True)
    
    def gpa_settings(self):
        # Open a dialog to take settings
        preview_name = self.canvas.canvas_name + '_Live FFT'
        r = max([mask.size()[0] / 2 for mask in UI_TemCompanion.preview_dict[preview_name].canvas.selector])
        r_pix = int(r / UI_TemCompanion.preview_dict[preview_name].scale)
        step = max(r*2//5, 2)
        dialog = gpaSettings(int(r_pix), self.edgesmooth, step, self.sigma, self.algorithm, vmin=self.vmin, vmax=self.vmax, parent=self)
        if dialog.exec_() == QDialog.Accepted:
            self.r = dialog.masksize
            self.edgesmooth = dialog.edgesmooth
            self.stepsize = dialog.stepsize
            self.sigma = dialog.sigma
            self.vmin = dialog.vmin
            self.vmax = dialog.vmax
            self.algorithm = dialog.gpa
            
            
        # Update masks 
        for mask in UI_TemCompanion.preview_dict[preview_name].canvas.selector:
            mask.setSize(self.r * 2 * UI_TemCompanion.preview_dict[preview_name].scale)
        
                
    def refine_mask(self):
        preview_name = self.canvas.canvas_name + '_Live FFT'
        preview_fft = UI_TemCompanion.preview_dict[preview_name]
        img = preview_fft.get_current_img_from_canvas()
        #r = max([mask.radius for mask in UI_TemCompanion.preview_dict['GPA_FFT'].mask_list])
        for mask in preview_fft.canvas.selector:
            radius = mask.size()[0] / 2 
            x0 = (mask.pos().x() + radius) / preview_fft.scale
            y0 = (mask.pos().y() + radius) / preview_fft.scale
            g = x0, y0
            window_size = int(radius / preview_fft.scale)  # in pixels
            g_refined = refine_center(img, g, window_size)

            # Update mask position
            cx, cy = g_refined[0] * preview_fft.scale - radius, g_refined[1] * preview_fft.scale - radius
            mask.setPos([cx, cy])
            


# =============== Stack functions ============================================
    def rotate_stack(self):
        # Open a dialog to take the rotation angle
        dialog = RotateImageDialog(parent=self)
        # Display a message in the status bar
        if dialog.exec_() == QDialog.Accepted:
            ang = dialog.rotate_ang
            try:
                ang = float(ang)
            except ValueError:
                QMessageBox.critical(self, 'Input Error', 'Please enter a valid angle.')
                return
        
            # Process the rotation
            img = copy.deepcopy(self.canvas.data)
            img_to_rotate = img['data']
            rotated_array = rotate(img_to_rotate,ang,(2,1))
            img['data'] = rotated_array
            
            # Update axes
            img['axes'][1]['size'] = img['data'].shape[1]
            img['axes'][2]['size'] = img['data'].shape[2]
            
            # Create a new PlotCanvs to display        
            title = self.windowTitle()
            preview_name = self.canvas.canvas_name + '_R{}'.format(ang)

            self.plot_new_image(img, preview_name, parent=self.parent(), metadata=f'Rotated the entire stack of {title} by {ang} degrees counterclockwise.')
            
            print(f'Rotated the entire stack of {title} by {ang} degrees counterclockwise.')
            self.position_window('center left')
            UI_TemCompanion.preview_dict[preview_name].position_window('center right')


    def crop_stack(self):
        self.crop()
        self.buttons['ok'].triggered.disconnect(self.confirm_crop)
        self.buttons['ok'].triggered.connect(self.confirm_crop_stack)

    def confirm_crop_stack(self):
        self.confirm_crop(stack=True)
            
    def flip_stack_horizontal(self):
        img = copy.deepcopy(self.canvas.data)
        img_to_flip = img['data']
        flipped_array = img_to_flip[:,:,::-1]
        img['data'] = flipped_array
        
        # Create a new PlotCanvs to display        
        title = self.windowTitle()
        preview_name = self.canvas.canvas_name + '_Flipped_LR'
        metadata = f'Flipped the entire stack of {title} horizontally.'
        self.plot_new_image(img, preview_name, parent=self.parent(), metadata=metadata)
        
        print(f'Flipped the entire stack of {title} horizontally.')
        
        self.position_window('center left')
        UI_TemCompanion.preview_dict[preview_name].position_window('center right')
        
    def flip_stack_vertical(self):
        img = copy.deepcopy(self.canvas.data)
        img_to_flip = img['data']
        flipped_array = img_to_flip[:,::-1,:]
        img['data'] = flipped_array
        
        # Create a new PlotCanvs to display        
        title = self.windowTitle()
        preview_name = self.canvas.canvas_name + '_Flipped_UD'
        metadata = f'Flipped the entire stack of {title} vertically.'
        # Create a new PlotCanvs to display 
        self.plot_new_image(img, preview_name, parent=self.parent(), metadata=metadata)
        
        print(f'Flipped the entire stack of {title} vertically.')
        self.position_window('center left')
        UI_TemCompanion.preview_dict[preview_name].position_window('center right')

    def resampling_stack(self):
        # Open a dialog to take the scale factor. Reuse the rotate angle dialog
        dialog = RotateImageDialog()
        dialog.setWindowTitle("Resampling stack")
        dialog.angle_input.setPlaceholderText('Enter rescaling factor')
        # Display a message in the status bar
        if dialog.exec_() == QDialog.Accepted:
            rescale_factor = dialog.rotate_ang
            try:
                rescale_factor = float(rescale_factor)
            except ValueError:
                QMessageBox.critical(self, 'Input Error', 'Please enter a valid rescale factor.')
                return
            
            
            img = copy.deepcopy(self.canvas.data)
            img_to_rebin = img['data']
            rebinned_array = rescale(img_to_rebin, (1,rescale_factor, rescale_factor))
            img['data'] = rebinned_array
            
            # Update axes
            new_scale = self.scale / rescale_factor
            _, new_y, new_x = rebinned_array.shape
            img['axes'][1]['scale'] = new_scale
            img['axes'][1]['size'] = new_y
            img['axes'][2]['scale'] = new_scale
            img['axes'][2]['size'] = new_x
            
            # Create a new PlotCanvs to display        
            title = self.windowTitle()
            preview_name = self.canvas.canvas_name + '_Resampled'
            metadata = f'Resampled the entire stack of {title} by a factor of {rescale_factor}.'
            self.plot_new_image(img, preview_name, parent=self.parent(), metadata=metadata)
            
            print(f'Resampled {title} by a factor of {rescale_factor}.')
            self.position_window('center left')
            UI_TemCompanion.preview_dict[preview_name].position_window('center right')

    def reslice_stack(self):
        self.clean_up(selector=True, buttons=True, modes=True, status_bar=True)  # Clean up any existing modes or selectors
        self.statusBar.showMessage("Drag the line to reslice.")
        
        # Buttons for finish
        OK_icon = os.path.join(wkdir, 'icons/OK.png')
        self.buttons['ok'] = QAction(QIcon(OK_icon), 'OK', parent=self)
        self.buttons['ok'].setStatusTip('Reslice from the line')
        self.buttons['ok'].setShortcut('Esc')
        self.buttons['ok'].triggered.connect(self.reslice_from_line)
        self.toolbar.addAction(self.buttons['ok'])

        cancel_icon = os.path.join(wkdir, 'icons/cancel.png')
        self.buttons['cancel'] = QAction(QIcon(cancel_icon), 'Cancel', parent=self)
        self.buttons['cancel'].setStatusTip('Cancel Reslice')
        self.buttons['cancel'].setShortcut('Esc')
        self.buttons['cancel'].triggered.connect(self.cancel_crop)
        self.toolbar.addAction(self.buttons['cancel'])

        # Add a line selector
        x_range = self.img_size[-1] * self.scale
        y_range = self.img_size[-2] * self.scale
        start_point = 0.375 * x_range, 0.5 * y_range
        end_point = 0.625 * x_range, 0.5 * y_range

        selector = pg.LineSegmentROI([start_point, end_point],
                                        pen=pg.mkPen('y', width=3),
                                        movable=True,
                                        rotatable=True,
                                        resizable=True
                                        )
        self.canvas.selector.append(selector)
        self._make_active_selector(selector)
        self.canvas.viewbox.addItem(selector)

    def cancel_reslice(self):
        self.clean_up(selector=True, buttons=True, modes=True, status_bar=True)

    def reslice_from_line(self):
        if self.canvas.selector:
            selector = self.canvas.selector[0]
            start_point, end_point = selector.getHandles()[0].pos(), selector.getHandles()[1].pos()

            p1 = (start_point.x() / self.scale, start_point.y() / self.scale)
            p2 = (end_point.x() / self.scale, end_point.y() / self.scale)
            
            img = self.get_original_img_dict()
            resliced = []
            for frame in img['data']:
                line = profile_line(frame,(p1[1],p1[0]), (p2[1],p2[0]), linewidth=1)
                resliced.append(line)
            
            resliced_array = np.array(resliced)
            # update image and axes
            img['data'] = resliced_array
            resliced_size = resliced_array.shape
            axes = img['axes']
            
            # z axis will be the new y
            axes[0]['size'] = resliced_size[0]
            axes[0]['navigate'] = False
            axes[1]['size'] = resliced_size[1]
                        
            # plot   
            title = self.canvas.canvas_name         
            preview_name = self.canvas.canvas_name + f'_Resliced from {p1}, {p2}'
            metadata = f'Resliced {title} from {p1} to {p2}.'
            self.plot_new_image(img, preview_name, parent=self.parent(), metadata=metadata)
            self.position_window('center left')
            UI_TemCompanion.preview_dict[preview_name].position_window('center right')
            print(metadata)

            # Clean up
            self.clean_up(buttons=True, selector=True, status_bar=True)


    def sort_stack(self):
        sorted_img = copy.deepcopy(self.canvas.data)
        img = sorted_img['data']
        img_n, img_y, img_x = img.shape
        stack = [f'Frame {n:03d}' for n in range(img_n)]
        dialog = ListReorderDialog(stack)
        if dialog.exec_() == QDialog.Accepted:
            sorted_order = dialog.ordered_items_idx
            img_n = len(sorted_order)
            sorted_data = np.zeros((img_n, img_y, img_x))
            for i in range(img_n):
                sorted_data[i] = img[sorted_order[i]]
            sorted_img['data'] = sorted_data
            sorted_img['axes'][0]['size'] = img_n    
        else:
            return
        
        # Create a new PlotCanvs to display        
        title = self.windowTitle()
        preview_name = self.canvas.canvas_name + '_sorted'
        metadata = f'Sorted the entire stack of {title} by the order of {sorted_order}.'
        self.plot_new_image(sorted_img, preview_name, parent=self.parent(), metadata=metadata)

        print(metadata)
        self.position_window('center left')
        UI_TemCompanion.preview_dict[preview_name].position_window('center right')
        
    def align_stack_cc(self):                
        # Open a dialog to take parameters
        dialog = AlignStackDialog(parent=self)
        if dialog.exec_() == QDialog.Accepted:
            apply_window = dialog.apply_window
            crop_img = dialog.crop_img
            crop_to_square = dialog.crop_to_square
            img = self.get_original_img_dict()

            preview_name = self.canvas.canvas_name + '_aligned by cc'
            metadata = 'Aligned by Phase Cross-Correlation'

            self.position_window('center left')

            # Run alignment in a separate thread
            self.thread = QThread()
            self.worker = Worker(self.run_alignment_cc, img, apply_window, crop_img, crop_to_square)
            self.worker.moveToThread(self.thread)
            self.thread.started.connect(lambda: self.toggle_progress_bar('ON'))
            self.thread.started.connect(self.worker.run)
            self.worker.finished.connect(self.thread.quit)
            self.worker.finished.connect(lambda: self.toggle_progress_bar('OFF'))
            self.worker.finished.connect(self.worker.deleteLater)
            self.thread.finished.connect(self.thread.deleteLater)
            self.worker.result.connect(lambda result: self.plot_new_image(result, preview_name, parent=self.parent(), metadata=metadata))
            self.worker.result.connect(lambda: UI_TemCompanion.preview_dict[preview_name].position_window('center right'))
            self.thread.start()

           

    def run_alignment_cc(self, img_dict, apply_window=True, crop_img=True, crop_to_square=False):
        aligned_img = copy.deepcopy(img_dict)
        img = img_dict['data']

        # Perform phase cross-correlation alignment on an image stack
        # img: 3D numpy array (n, x, y)
        img_n, img_x, img_y = img.shape
        drift_stack = []
        
        
        # Calculate the drift with sub pixel precision
        upsampling = 100
        print('Stack alignment using phase cross-correlation.')
        for n in range(img_n -1):            
            fixed = img[n]
            moving = img[n+1]
            # Apply a Hann window to suppress periodic features
            if apply_window:
                w = window('hann', fixed.shape)
                fixed = fixed * w
                moving = moving * w

            
            drift, _, _ = phase_cross_correlation(fixed, moving, upsample_factor = upsampling, normalization=None)
            drift_stack.append(drift)
        # Shift the images to align the stack
        drift = np.array([0,0])
        drift_all = []
        for n in range(img_n-1):
            drift = drift + drift_stack[n]
            img_to_shift = img[n+1]
            
            img[n+1,:,:] = shift(img_to_shift,drift)
            print(f'Shifted slice {n+1} by {drift}')
            drift_all.append(drift)
            
        if crop_img:
            # Crop the stack to the biggest common region
            drift_x = [i[0] for i in drift_all]
            drift_y = [i[1] for i in drift_all]
            drift_x_min, drift_x_max = min(drift_x), max(drift_x)
            drift_y_min, drift_y_max = min(drift_y), max(drift_y)
            x_min = max(int(drift_x_max) + 1, 0)
            x_max = min(img_x, int(img_x + drift_x_min) - 1)
            y_min = max(int(drift_y_max) + 1,0)
            y_max = min(img_y, int(img_y + drift_y_min) - 1)
            
            img_crop = img[:,x_min:x_max,y_min:y_max]
            print(f'Cropped images to {y_min}:{y_max}, {x_min}:{x_max}.')
            
            if crop_to_square:
                x, y = img_crop[0].shape
                if x > y:
                    new_start = int((x - y) / 2)
                    new_end = new_start + y 
                    img_crop = img_crop[:,new_start:new_end,:]
                else:
                    new_start = int((y - x) / 2)
                    new_end = new_start + x 
                    img_crop = img_crop[:,:,new_start:new_end]
                print(f'Further cropped to square from {new_start}:{new_end}.')
                
            aligned_img['data'] = img_crop
            aligned_img['data'] = aligned_img['data']
            # Update axes size
            aligned_img['axes'][0]['size'] = aligned_img['data'].shape[1]
            aligned_img['axes'][1]['size'] = aligned_img['data'].shape[2]
        print('Stack alignment finished!')
        return aligned_img

    def align_stack_of(self):
        print('Stack alignment using Optical Flow iLK.')
        preview_name = self.canvas.canvas_name + '_aligned by OF'
        metadata = 'Aligned by Optical Flow iLK.'
        self.position_window('center left')
        img = self.get_original_img_dict()
        # Run alignment in a separate thread
        self.thread = QThread()
        self.worker = Worker(self.run_alignment_of, img)
        self.worker.moveToThread(self.thread)
        self.thread.started.connect(lambda: self.toggle_progress_bar('ON'))
        self.thread.started.connect(self.worker.run)
        self.worker.finished.connect(self.thread.quit)
        self.worker.finished.connect(lambda: self.toggle_progress_bar('OFF'))
        self.worker.finished.connect(self.worker.deleteLater)
        self.thread.finished.connect(self.thread.deleteLater)
        self.worker.result.connect(lambda result: self.plot_new_image(result, preview_name, parent=self.parent(), metadata=metadata))
        self.worker.result.connect(lambda: UI_TemCompanion.preview_dict[preview_name].position_window('center right'))
        self.thread.start()

            
    def run_alignment_of(self, img_dict):
        aligned_img = copy.deepcopy(img_dict)
        img = aligned_img['data']
        # Normalize
        for f in range(img.shape[0]):
            img[f] = norm_img(img[f])
            
        
        img_n, nr, nc = img.shape
        drift_stack = []
        for n in range(img_n -1):            
            fixed = img[n]
            moving = img[n+1]
            
            print(f'Calculate the drift of slice {n+1} using Optical Flow iLK...')
            
            u, v = optical_flow_ilk(fixed, moving)
            drift_stack.append((u, v))
        
        # Apply the correction
        print('Applying drift correction...')
        row_coords, col_coords = np.meshgrid(np.arange(nr), np.arange(nc), indexing='ij')
        drift = np.array([np.zeros((nr,nc)),np.zeros((nr,nc))])
        for n in range(img_n-1):
            drift = drift + np.array(drift_stack[n])
            vector_field = np.array([row_coords + drift[0], col_coords + drift[1]])
            img_to_shift = img[n+1]
            
            img[n+1,:,:] = warp(img_to_shift, vector_field, mode='constant') 
        
            aligned_img['data'] = img
        print('Stack alignment finished!')
        return aligned_img

    def integrate_stack(self):
        data = np.mean(self.canvas.data['data'], axis=0)
        integrated_img = {'data': data, 'axes': self.canvas.data['axes'], 'metadata': self.canvas.data['metadata'],
                          'original_metadata': self.canvas.data['original_metadata']}
        # Create a new PlotCanvs to display     
        title = self.windowTitle()
        preview_name = self.canvas.canvas_name + '_integrated'
        metadata = f'Stack of {title} has been integrated by averaging all frames.'
        self.plot_new_image(integrated_img, preview_name, parent=self.parent(), metadata=metadata)
        
        print(f'Stack of {title} has been integrated.')
        self.position_window('center left')
        UI_TemCompanion.preview_dict[preview_name].position_window('center right')
        
    def export_stack(self):
        data = self.get_original_img_dict()
        img_data = data['data']
        
        data_to_export = {'data': img_data, 'metadata': data['metadata'], 'axes': data['axes']}
        options = QFileDialog.Options()
        file_path, selection = QFileDialog.getSaveFileName(self.parent(), 
                                                   "Save as tiff stack", 
                                                   "", 
                                                   "TIFF Files (*.tiff)", 
                                                   options=options)
        if file_path:
            tif_writer(file_path, data_to_export) 
            
            print(f'{file_path} has been exported.')
            
    
    def export_stack_gif(self):
        data = self.get_original_img_dict()
        img_data = data['data']
        # Normalize data
        for f in range(img_data.shape[0]):
            img_data[f] = norm_img(img_data[f]) * 255
        
        data_to_export = {'data': img_data, 'metadata': data['metadata'], 'axes': data['axes']}
        options = QFileDialog.Options()
        file_path, selection = QFileDialog.getSaveFileName(self.parent(), 
                                                   "Save as GIF animation", 
                                                   "", 
                                                   "GIF Files (*.gif)", 
                                                   options=options)
        if file_path:
            im_writer(file_path, data_to_export, duration=500, loop=0) 
            
            print(f'{file_path} has been exported.')

        
    
    def export_series(self):
        data = self.get_img_dict_from_canvas()
        # Image data is the 3D data array
        data['data'] = self.canvas.data['data']
        # Open a file dialog to choose the file path and format
        options = QFileDialog.Options()
        file_path, selected_type = QFileDialog.getSaveFileName(self.parent(), 
                                                   "Save Figure", 
                                                   "", 
                                                   "16-bit TIFF Files (*.tiff);;32-bit TIFF Files (*.tiff);;8-bit TIFF Files (*.tiff);;Grayscale PNG Files (*.png);;Grayscale JPEG Files (*.jpg);;Color TIFF Files (*.tiff);;Color PNG Files (*.png);;Color JPEG Files (*.jpg)", 
                                                   options=options)
        if file_path:
            # Implement custom save logic here
           
            # Extract the chosen file format            
            file_type = getFileType(file_path)
            f_name = getFileName(file_path)
            output_dir = getDirectory(file_path,s='/')
            #output_dir = output_dir + f_name + '/'
            if not os.path.exists(output_dir):
                os.makedirs(output_dir)
            img_to_save = {}
            for key in ['data', 'axes', 'metadata']:
                if key in data.keys():
                    img_to_save[key] = data[key]
                else:
                    print('Invalid image data')
                    return
                
            if selected_type == "16-bit TIFF Files (*.tiff)":
                for i in range(img_to_save['data'].shape[0]):
                    img = {'data': img_to_save['data'][i], 'axes': img_to_save['axes'], 'metadata': img_to_save['metadata']}
                    save_as_tif16(img, f_name + f'_{i:03d}', output_dir, dtype='int16')
                    print(f'Exported to {output_dir}/{f_name}_{i:03d}.')
                    
            elif selected_type == "32-bit TIFF Files (*.tiff)":
                for i in range(img_to_save['data'].shape[0]):
                    img = {'data': img_to_save['data'][i], 'axes': img_to_save['axes'], 'metadata': img_to_save['metadata']}
                    save_as_tif16(img, f_name + f'_{i:03d}', output_dir, dtype='float32')
                    print(f'Exported to {output_dir}/{f_name}_{i:03d}.')
                    
            elif selected_type in ['8-bit TIFF Files (*.tiff)', 'Grayscale PNG Files (*.png)', 'Grayscale JPEG Files (*.jpg)']:
                for i in range(img_to_save['data'].shape[0]):
                    img = {'data': img_to_save['data'][i], 'axes': img_to_save['axes'], 'metadata': img_to_save['metadata']}
                    save_with_pil(img, f_name + f'_{i:03d}', output_dir, file_type, scalebar=self.scalebar_settings['scalebar']) 
                    print(f'Exported to {output_dir}/{f_name}_{i:03d}.')
                    
            else: # Save with pyqtgraph for color images
                for i in range(img_to_save['data'].shape[0]):
                    self.canvas.slider.setValue(i)
                    exporter = pg.exporters.ImageExporter(self.canvas.viewbox)
                    exporter.parameters()['width'] = self.img_size[1]  # Set export width to original image width
                    # exporter.parameters()['height'] = self.img_size[0]  # Set export height to original image height
                    exporter.export(output_dir + f_name + f'_{i:03d}' +'.' + file_type)
                    print(f'Exported to {output_dir}/{f_name}_{i:03d}.')
        


#========== PlotCanvas for FFT ================================================
class PlotCanvasFFT(PlotCanvas):
    def __init__(self, img, parent=None):
        # img is the image dictionary, NOT FFT. FFT will be calculated in create_img()
        super().__init__(img, parent)

        fft_menu = self.menubar.children()[3]
        mask_action = QAction('Mask and iFFT', self)
        mask_action.triggered.connect(self.mask)
        fft_menu.addAction(mask_action)
        
        # Remove GPA
        analyze_menu = self.menubar.children()[4]
        actions = analyze_menu.actions()
        for action in actions:
            if action.iconText() == 'Geometric Phase Analysis':
                gpa_action = action
                analyze_menu.removeAction(gpa_action)
                break
        
        
        
        
        
        # Remove the filter menu
        filter_menu = self.menubar.children()[5]
        self.menubar.removeAction(filter_menu.menuAction())

        # Remove some toolbar buttons
        toolbar = self.toolbar
        for action in toolbar.actions():
            if action.iconText() in ['FFT', 'Live FFT', 'Wiener Filter', 'ABS Filter', 'Gaussian Filter', 'Non-linear Filter']:
                toolbar.removeAction(action)    

        # Add mask button
        mask_icon = os.path.join(wkdir, 'icons/masks.png')
        mask_action = QAction(QIcon(mask_icon), 'Mask and iFFT', self)
        mask_action.setStatusTip('Add masks to FFT spots and perform inverse FFT.')
        mask_action.triggered.connect(self.mask)
        self.toolbar.insertAction(toolbar.actions()[11], mask_action)

        # Store the original image scale in real space
        self.real_scale = self.scale
        
        self.calculate_fft()
        self.set_scalebar_units()
        self.canvas.attribute['cmap'] = 'inferno'

        self.canvas.create_img(cmap=self.canvas.attribute['cmap'], pvmin=30, pvmax=99.9)

    def closeEvent(self, event):       
        if self.parent().mode_control['Live_FFT']:
            self.parent().stop_live_fft()
        UI_TemCompanion.preview_dict.pop(self.canvas.canvas_name, None)

    def calculate_fft(self):
        img_dict = self.canvas.data  
        data = img_dict['data']
    
        max_dim = max(data.shape)
        fft_shape = (max_dim, max_dim)
        
        fft_data = fftshift(fft2(data, s=fft_shape))
        fft_mag = np.abs(fft_data)
        
        # Update image data to fft
        self.canvas.current_img = fft_mag
        self.canvas.data['fft'] = fft_data
        self.canvas.data['data'] = fft_mag
        self.canvas.data['axes'][0]['size'] = fft_shape[0]
        self.canvas.data['axes'][1]['size'] = fft_shape[1]
        
        self.set_fft_scale_units()


    def set_fft_scale_units(self):
        img_dict = self.canvas.data 
        self.real_scale = img_dict['axes'][1]['scale']
        # Update image size
        fft_size = img_dict['data'].shape
        fft_scale = 1 / self.real_scale / fft_size[0]
        self.real_units = img_dict['axes'][0]['units']
        
            
        if self.real_units in ['um', 'µm', 'nm', 'm', 'mm', 'cm', 'pm']:
            fft_units = f'1/{self.real_units}'
        elif self.real_units in ['1/m', '1/cm', '1/mm', '1/um', '1/µm', '1/nm', '1/pm']:
            fft_units = self.real_units.split('/')[-1]
        else: # Cannot parse the unit correctly, reset to pixel scale
            fft_units = 'px'
            fft_scale = 1
            
        
        
        # Update the data associated with this canvas object
        self.units = fft_units 
        self.scale = fft_scale
        self.canvas.scale = fft_scale
        
        # Update image dictionary
        img_dict['axes'][0]['size'] = fft_size[0]
        img_dict['axes'][1]['size'] = fft_size[1]
        img_dict['axes'][0]['scale'] = fft_scale
        img_dict['axes'][1]['scale'] = fft_scale
        img_dict['axes'][0]['units'] = fft_units
        img_dict['axes'][1]['units'] = fft_units

        fft_center = (self.img_size[0]//2, self.img_size[1]//2)
        self.canvas.data['axes'][0]['offset'] = -fft_center[0] * self.scale
        self.canvas.data['axes'][1]['offset'] = -fft_center[1] * self.scale


    def update_fft_with_img(self, img, resize_fft=False):
        self.canvas.data = img
        self.calculate_fft()
        self.set_scalebar_units()
        if resize_fft:
            # Resize the FFT to be the original FFT size
            img_size = self.img_size
            fft_resize = max(img_size)
            resized_fft = resize(self.canvas.data['data'], (fft_resize, fft_resize))
            self.canvas.data['data'] = resized_fft

            # Update size and scale
            self.canvas.data['axes'][0]['size'] = fft_resize
            self.canvas.data['axes'][1]['size'] = fft_resize
            if self.units != 'px':
                fft_scale = 1 / self.real_scale / fft_resize
            else:
                fft_scale = 1
            self.canvas.data['axes'][0]['scale'] = fft_scale
            self.canvas.data['axes'][1]['scale'] = fft_scale
        else:
            img_size = None

        new_img = self.canvas.data
        
        self.update_img(new_img, img_size=img_size, pvmin=30, pvmax=99.9)

    def mask(self):
        # Add symmetric circular mask to the FFT and perform inverse FFT
        self.clean_up(buttons=True, selector=True, modes=True, status_bar=True)
        self.mode_control['mask'] = True
         # Display a message in the status bar
        self.statusBar.showMessage("Drag masks on FFT spots. Add more if needed.")

        # Add buttons
        ok_icon = os.path.join(wkdir, 'icons/ok.png')
        self.buttons['ok'] = QAction(QIcon(ok_icon), 'Finish', self)
        self.buttons['ok'].setShortcut('Esc')
        self.buttons['ok'].setStatusTip('Finish iFFT filtering.')
        self.buttons['ok'].triggered.connect(self.stop_mask_ifft)
        self.toolbar.addAction(self.buttons['ok'])

        add_icon = os.path.join(wkdir, 'icons/plus.png')
        self.buttons['add'] = QAction(QIcon(add_icon), 'Add Mask', self)
        self.buttons['add'].setStatusTip('Add new masks.')
        self.buttons['add'].triggered.connect(lambda: self.add_mask())
        self.toolbar.addAction(self.buttons['add'])   

        remove_icon = os.path.join(wkdir, 'icons/minus.png')
        self.buttons['remove'] = QAction(QIcon(remove_icon), 'Remove Mask', self)
        self.buttons['remove'].setStatusTip('Remove masks.')
        self.buttons['remove'].triggered.connect(self.remove_mask)
        self.toolbar.addAction(self.buttons['remove'])

        self.add_mask()

        # Create a new plot to show live ifft
        title = self.windowTitle()
        preview_name = self.canvas.canvas_name + '_iFFT'
        live_ifft = self.get_img_dict_from_canvas()
        live_ifft_data = self.ifft_with_masks(live_ifft['data'], self.img_size)
        live_ifft['data'] = live_ifft_data

        # Update scale and units
        # Calculate scale and update
        if self.units != 'px':
            img_scale = 1 / self.scale / live_ifft['data'].shape[0]
            img_units = self.real_units
            
        else:
            img_scale = 1
            img_units = 'px'
        
        for axes in live_ifft['axes']:
            axes['units'] = img_units
            axes['scale'] = img_scale
            axes['offset'] = 0


        metadata = f'iFFT with masks from {title}'
        self.plot_new_image(live_ifft, preview_name, parent=self, metadata=metadata)
        self.position_window('center left')
        UI_TemCompanion.preview_dict[preview_name].position_window('center right')

    def add_mask(self, pairs=True):
        # Add circular mask with an option to add symmetric pairs
        x_range = self.canvas.data['data'].shape[-1] * self.scale
        y_range = self.canvas.data['data'].shape[-2] * self.scale
        x0 = 0.375 * x_range
        y0 = 0.5 * y_range
        radius = 0.01 * min(x_range, y_range)

        mask0 = pg.CircleROI([x0, y0], radius=radius, pen=pg.mkPen('r', width=3), 
                                movable=True, 
                                rotatable=False, 
                                resizable=True,
                                maxBounds=pg.QtCore.QRectF(0,0,x_range,y_range)
                                )
        mask0_id = id(mask0)
        mask0.id = mask0_id

        self.canvas.selector.append(mask0)
        self.canvas.viewbox.addItem(mask0)
        mask0.sigHoverEvent.connect(self._make_active_selector)
        

        if pairs:
            x1, y1 = x_range - x0, y_range - y0
            mask1 = pg.CircleROI([x1, y1], radius=radius, pen=pg.mkPen('r', width=2), 
                                    movable=True, 
                                    rotatable=False, 
                                    resizable=True,
                                    maxBounds=pg.QtCore.QRectF(0,0,x_range,y_range)
                                    )
            
            # Link mask1 to mask0
            mask1.id = mask0_id

            self.canvas.selector.append(mask1)
            self.canvas.viewbox.addItem(mask1)
            mask1.sigHoverEvent.connect(self._make_active_selector)  

            # Connect the signals for synchronized movement and live ifft update
            mask0.sigRegionChanged.connect(self.update_mask_ifft)       
            mask1.sigRegionChanged.connect(self.update_mask_ifft)

            


    def update_mask_ifft(self, mask):
        mask_id = mask.id
        # Find the paired mask
        paired_mask = None
        for m in self.canvas.selector:
            if m.id == mask_id and m is not mask:
                paired_mask = m
                break
        if paired_mask is None:
            return  
        # Update the paired mask position and size
        x0, y0 = mask.pos().x(), mask.pos().y()
        d0 = mask.size()[0]
        x_range = self.canvas.data['data'].shape[-1] * self.scale
        y_range = self.canvas.data['data'].shape[-2] * self.scale
        x1 = x_range - x0 - d0
        y1 = y_range - y0 - d0
        paired_mask.sigRegionChanged.disconnect(self.update_mask_ifft)
        paired_mask.setPos([x1, y1], update=False, finish=False)
        paired_mask.setSize(d0)
        paired_mask.sigRegionChanged.connect(self.update_mask_ifft)

        # Update the live ifft image
        live_ifft_name = self.canvas.canvas_name + '_iFFT'
        live_ifft_data = self.ifft_with_masks(self.canvas.data['fft'], self.img_size)
        if live_ifft_name in UI_TemCompanion.preview_dict:
            live_ifft_canvas = UI_TemCompanion.preview_dict[live_ifft_name]
            live_ifft_canvas.canvas.update_img(live_ifft_data, pvmin=0.1, pvmax=99.9)


    def remove_mask(self):
        if self.canvas.active_selector is not None:
            mask_id = self.canvas.active_selector.id
            masks_to_remove = []
            for m in self.canvas.selector:
                if m.id == mask_id:
                    masks_to_remove.append(m)
            for m in masks_to_remove:
                self.canvas.viewbox.removeItem(m)
                self.canvas.selector.remove(m)
            self.canvas.active_selector = None

    def ifft_with_masks(self, fft_data, img_size):
        # Get the centers and radii of all masks
        center = []
        radius = []
        for m in self.canvas.selector:
            m_center = (m.pos().x() + m.size()[0]/2)/self.scale, (m.pos().y() + m.size()[1]/2)/self.scale
            m_radius = m.size()[0]/2/self.scale
            if m_radius < 1:
                m_radius = 1 # Smallest mask radius is 1 pixel
            center.append(m_center)
            radius.append(m_radius)
        mask = create_mask(fft_data.shape, center, radius)              
        masked_fft = fft_data * mask
        filtered_img_padded = ifft2(ifftshift(masked_fft)).real
        filtered_img = filtered_img_padded[:self.img_size[0], :self.img_size[1]]
        return filtered_img
        

    def stop_mask_ifft(self):
        self.clean_up(buttons=True, selector=True, modes=True, status_bar=True)

                    
        

#========= General spectrum plot canvas ======================================
class PlotCanvasSpectrum(QMainWindow):
    def __init__(self, x, y, parent=None):
        # data is a 2D array with x and y values, x in the first row, y in the second row
        super().__init__(parent)
        self.setAttribute(QtCore.Qt.WA_DeleteOnClose)
        self.resize(600, 400)
        self.setFocusPolicy(QtCore.Qt.StrongFocus)
        self.x = x
        self.y = y
        self.title = None
        self.xlabel = None
        self.ylabel = None
        self.canvas = QWidget()
        self.plot = pg.PlotWidget(parent=self.canvas)
        self.plot.setBackground('black')
        self.plot.getPlotItem().hideButtons()
        self.plot.getPlotItem().setContentsMargins(0,0,0,0)
        layout = QVBoxLayout()
        layout.addWidget(self.plot)
        self.canvas.setLayout(layout)
        self.setCentralWidget(self.canvas)

        self.selector = None
        self.buttons = {'ok': None, 
                        'cancel': None}

        # Create status bar
        self.statusBar = QStatusBar()
        self.setStatusBar(self.statusBar)

        # Pixel label on the status bar
        self.data_label = QLabel("x = ---, y = ---")

        self.statusBar.addPermanentWidget(self.data_label)

        # # Connect mouse event
        self.plot.scene().sigMouseMoved.connect(self.on_mouse_move)
        self.plot.scene().sigMouseHover.connect(self.on_mouse_hover)

        self.create_plot()
        self.create_menubar()
        self.create_toolbar()
        self.custom_auto_range()

    def exitEvent(self, event):
        UI_TemCompanion.preview_dict.pop(self.canvas.canvas_name, None)

    def create_menubar(self):
        menubar = self.menuBar()
        
        file_menu = menubar.addMenu('&File')
        save_action = QAction('&Save as', self)
        save_action.setShortcut('ctrl+s')
        save_action.triggered.connect(self.save_plot)
        file_menu.addAction(save_action)
        copy_action = QAction('&Copy Plot to Clipboard', self)
        copy_action.setShortcut('ctrl+alt+c')
        copy_action.triggered.connect(self.copy_plot)
        file_menu.addAction(copy_action)
        plotsettings_action = QAction('Plot Settings', self)
        plotsettings_action.triggered.connect(self.plotsetting)
        file_menu.addAction(plotsettings_action)
        close_action = QAction('&Close', self)
        close_action.setShortcut('ctrl+x')
        close_action.triggered.connect(self.close)
        file_menu.addAction(close_action)
        close_all_action = QAction('&Close All', self)
        close_all_action.setShortcut('ctrl+shift+x')
        close_all_action.triggered.connect(self.close_all)
        file_menu.addAction(close_all_action)
        
        measure_menu = menubar.addMenu('Measure')

        measure_horizontal = QAction('Measure horizontal', self)   
        measure_horizontal.triggered.connect(lambda: self.measure('vertical'))
        measure_menu.addAction(measure_horizontal)

        measure_vertical = QAction('Measure vertical', self)      
        measure_vertical.triggered.connect(lambda: self.measure('horizontal'))
        measure_menu.addAction(measure_vertical)
        
        
        self.menubar = menubar

    def create_toolbar(self):
        self.toolbar = QToolBar("Toolbar", self)
        self.toolbar.setIconSize(QtCore.QSize(16,16))
        self.addToolBar(self.toolbar)

        home_icon = os.path.join(wkdir, 'icons/home.png')
        home_action = QAction(QIcon(home_icon), "Home", self)
        home_action.setStatusTip("Reset to original view")
        home_action.triggered.connect(self.custom_auto_range)
        self.toolbar.addAction(home_action)

        save_icon = os.path.join(wkdir, 'icons/save.png')
        save_action = QAction(QIcon(save_icon), "Save", self)
        save_action.setStatusTip("Save plot as image or CSV")
        save_action.triggered.connect(self.save_plot)
        self.toolbar.addAction(save_action)

        copy_icon = os.path.join(wkdir, 'icons/copy.png')
        copy_action = QAction(QIcon(copy_icon), "Copy", self)
        copy_action.setStatusTip("Copy plot to clipboard")
        copy_action.triggered.connect(self.copy_plot)
        self.toolbar.addAction(copy_action)

        settings_icon = os.path.join(wkdir, 'icons/settings.png')
        settings_action = QAction(QIcon(settings_icon), "Settings", self)
        settings_action.setStatusTip("Plot settings")
        settings_action.triggered.connect(self.plotsetting)
        self.toolbar.addAction(settings_action)

        self.toolbar.addSeparator()

        h_measure_icon = os.path.join(wkdir, 'icons/h_measure.png')
        h_measure_action = QAction(QIcon(h_measure_icon), "Measure horizontal", self)
        h_measure_action.setStatusTip("Measure horizontal distance")
        h_measure_action.triggered.connect(lambda: self.measure('vertical'))
        self.toolbar.addAction(h_measure_action)

        v_measure_icon = os.path.join(wkdir, 'icons/v_measure.png')
        v_measure_action = QAction(QIcon(v_measure_icon), "Measure vertical", self)
        v_measure_action.setStatusTip("Measure vertical distance")
        v_measure_action.triggered.connect(lambda: self.measure('horizontal'))
        self.toolbar.addAction(v_measure_action)

    def create_plot(self, title=None, xlabel=None, ylabel=None):
        self.plot_data_item = self.plot.plot(self.x, self.y, pen=pg.mkPen('blue', width=2))
        plot_item = self.plot.getPlotItem()
        ax_color = pg.mkColor('gray')
        x_axis = plot_item.getAxis('bottom')
        y_axis = plot_item.getAxis('left')
        x_axis.setPen(ax_color)
        x_axis.setTextPen(ax_color)
        y_axis.setPen(ax_color)
        y_axis.setTextPen(ax_color)

        if title is not None:
            self.title = title
            self.plot.setTitle(title)
        if xlabel is not None:
            self.xlabel = xlabel
            self.plot.setLabel('bottom', xlabel)
        if ylabel is not None:
            self.ylabel = ylabel
            self.plot.setLabel('left', ylabel)

    def update_plot(self, x, y):
        self.x = x
        self.y = y
        self.plot.clear()
        self.create_plot()

    def closeEvent(self, event):
        if self.parent().mode_control['lineprofile']:
            self.parent().stop_line_profile()
        UI_TemCompanion.preview_dict.pop(self.canvas.canvas_name, None)

    def on_mouse_move(self, pos):
        if self.plot:
            mouse_point = self.plot.plotItem.vb.mapSceneToView(pos)
            x, y = mouse_point.x(), mouse_point.y()

            self.data_label.setText(f"x = {x:.2f}, y = {y:.2f}")
                

    def on_mouse_hover(self, event):
        if not event:
            self.data_label.setText("x = ---, y = ---")

    def position_window(self, pos='center'):
        # Set the window pop up position
        # Possible positions are:
        # 'center': screen center
        # 'center left': left side with the right edge on the screen center
        # 'center right': right side with the left edge on the screen
        # 'next to parent': the left edge next to its parent window
        
        # Get screen resolution
        screen_geometry = QApplication.primaryScreen().availableGeometry()
        frame_size = self.frameGeometry()
        
        if pos == 'center':
            x = (screen_geometry.width() - frame_size.width()) // 2
            y = (screen_geometry.height() - frame_size.height()) // 2
            
        if pos == 'center left':
            x = screen_geometry.width() // 2 - frame_size.width()
            y = (screen_geometry.height() - frame_size.height()) // 2
        
        if pos == 'center right':
            x = screen_geometry.width() // 2 
            y = (screen_geometry.height() - frame_size.height()) // 2
        if pos == 'next to parent':
            if self.parent() is not None:
                parent = self.parent()
                parent_geometry = parent.frameGeometry()
                x = parent_geometry.x() + parent_geometry.width()
                y = parent_geometry.y()
                
        self.move(x, y)

    def custom_auto_range(self):
        x = self.x
        y = self.y
        x_min = min(x)
        x_max = max(x)
        y_span = max(y) - min(y)
        y_min = min(y) - y_span * 0.1
        y_max = max(y) + y_span * 0.1
        # Set the range
        viewbox = self.plot.getViewBox()
        viewbox.setRange(xRange=(x_min, x_max), yRange=(y_min, y_max), padding=0)
        

    def save_plot(self):
        options = QFileDialog.Options()
        self.file_path, self.selected_type = QFileDialog.getSaveFileName(self.parent(), 
                                                   "Export Figure", 
                                                   "", 
                                                   "Vector SVG Files (*.svg);;Color PNG Files (*.png);;Color JPEG Files (*.jpg);;Color TIFF Files (*.tiff);;Comma Separated Values (*.csv)", 
                                                   options=options)
        if self.file_path:
            self.file_type = getFileType(self.file_path)
            if self.selected_type in ['Color PNG Files (*.png)', 'Color JPEG Files (*.jpg)', 'Color TIFF Files (*.tiff)']:
                print(f'Saving plot to {self.file_path}')
                # scene = self.plot.scene()
                # size = scene.sceneRect().size()
                # save_size = int(size.width()), int(size.height())
                # exporter = pg.exporters.ImageExporter(scene)
                # exporter.parameters()['width'] = save_size[0]  # Set export width to current view width
                # exporter.parameters()['height'] = save_size[1]  # Set export height to current view height
                # exporter.export(self.file_path)
                self.plot.plotItem.writeImage(self.file_path)

            elif self.selected_type == 'Vector SVG Files (*.svg)':
                print(f'Saving plot to {self.file_path}')
                self.plot.plotItem.writeSvg(self.file_path)
                

                
                
                
            elif self.selected_type == 'Comma Separated Values (*.csv)':
                x_label = self.xlabel if self.xlabel is not None else 'X'
                y_label = self.ylabel if self.ylabel is not None else 'Y'
                line_x, line_y = self.x, self.y
                print(f'Exporting plot to {self.file_path}')
                with open(self.file_path, 'w') as f:
                    f.write(f'{x_label}, {y_label}\n')
                    for i in range(len(line_x)):
                        f.write(f'{line_x[i]}, {line_y[i]}\n')

    def copy_plot(self):
        # Copy the current plot to clipboard as an image
        scene = self.plot.scene()
        pixmap = scene.views()[0].grab(scene.itemsBoundingRect().toRect())

        # Set the pixmap to the clipboard
        clipboard = QApplication.clipboard()
        clipboard.setPixmap(pixmap)
        self.statusBar.showMessage("The current image has been copied to the clipboard!")

    def close_all(self):
        plots = list(UI_TemCompanion.preview_dict.keys())
        for plot in plots:
            try:
                UI_TemCompanion.preview_dict[plot].close()
            except:
                pass

    def measure(self, orientation='horizontal'):
        # orientation: 'horizontal' or 'vertical'
        self.cleanup()
        # Finish button
        ok_icon = os.path.join(wkdir, 'icons/ok.png')
        self.buttons['ok'] = QAction(QIcon(ok_icon), "OK", self)
        self.buttons['ok'].setStatusTip("Finish measurement")
        self.buttons['ok'].setShortcut('Esc')
        self.buttons['ok'].triggered.connect(self.cleanup)
        self.toolbar.addAction(self.buttons['ok'])
        
        self.selector = pg.LinearRegionItem(orientation=orientation, movable=True, swapMode='block')
        if orientation == 'horizontal':
            # Set 40% to 60% of y range
            measuring_data = self.y
        else:
            # Set 40% to 60% of x range
            measuring_data = self.x
        x_span = max(measuring_data) - min(measuring_data)
        x_min = min(measuring_data) + x_span * 0.4
        x_max = min(measuring_data) + x_span * 0.6
        self.selector.setRegion([x_min, x_max])
        self.plot.addItem(self.selector)
        self.selector.sigRegionChanged.connect(self.update_measurement)
        self.update_measurement()
        self.statusBar.showMessage('Drag the edges to adjust the measurement region.')

    def update_measurement(self):
        if self.selector is not None:
            min_val, max_val = self.selector.getRegion()
            span = max_val - min_val
            self.statusBar.showMessage(f'Min: {min_val:.3f} | Max: {max_val:.3f} | Span: {span:.3f}')



    def cleanup(self):
        if self.selector is not None:
            self.plot.removeItem(self.selector)
            self.selector = None

        for key, value in self.buttons.items():
            if value is not None:
                self.toolbar.removeAction(self.buttons[key])
                self.buttons[key] = None

        self.statusBar.clearMessage()

    def plotsetting(self):
        dialog = PlotSettingDialog(parent=self)
        dialog.show()


#========= SimpleLevelsWidget ================================================
class SimpleLevelsWidget(QtWidgets.QWidget):
    """Minimal histogram + level control for an ImageItem."""
    sigLevelsChanged = pyqtSignal(object)
    sigLevelChangeFinished = pyqtSignal(object)

    def __init__(self, image_item, orientation='horizontal', bins=512, parent=None):
        super().__init__(parent)
        self.item = self  # for compatibility with previous self.lut.item usage
        self.image_item = image_item
        self.orientation = orientation
        self.bins = bins

        layout = QVBoxLayout(self)
        layout.setContentsMargins(0, 0, 0, 0)

        self.plot = pg.PlotWidget(parent=self)
        self.plot.setBackground('k')
        self.plot_item = self.plot.getPlotItem()
        self.plot_item.hideButtons()
        self.plot_item.setContentsMargins(0, 0, 0, 0)
        self.plot_item.vb.setMenuEnabled(False)
        self.plot_item.showAxis('top', True)
        self.plot_item.hideAxis('bottom')
        self.plot_item.hideAxis('left')
        self.plot.setMouseEnabled(x=True, y=False)

        self.curve = self.plot.plot(pen=pg.mkPen((200, 200, 200, 100), width=1))
        layout.addWidget(self.plot)

        # LinearRegionItem along X to select min/max levels
        region_orientation = 'vertical'  # x-axis range selection
        self.region = pg.LinearRegionItem(orientation=region_orientation, movable=True, swapMode='block')
        self.plot.addItem(self.region)

        # Connect signals
        self.region.sigRegionChanged.connect(self._region_changing)
        self.region.sigRegionChangeFinished.connect(self._region_changed)

        # Track image changes to refresh histogram
        if hasattr(self.image_item, 'sigImageChanged'):
            self.image_item.sigImageChanged.connect(self.update_histogram)

        # Init histogram and region range
        self.update_histogram()
        levels = self.image_item.getLevels()
        if levels[0] is not None and levels[1] is not None:
            self.region.setRegion(levels)
        else:
            # fall back to data bounds
            mn, mx = self._data_min_max()
            self.region.setRegion([mn, mx])

        # Disable any context menu on the widget itself
        self.setContextMenuPolicy(Qt.NoContextMenu)

    # API compatibility with HistogramLUTItem
    def getLevels(self):
        return tuple(self.region.getRegion())

    def setLevels(self, min=None, max=None, rgba=None):
        if min is None or max is None:
            if rgba is not None and rgba[0] is not None:
                min, max = rgba[0]
            else:
                raise ValueError("Must specify min and max levels")
        self.region.setRegion((min, max))
        # Immediately push to image
        if self.image_item is not None:
            self.image_item.setLevels((min, max))
        self.sigLevelChangeFinished.emit(self)

    # Internal slots
    def _region_changing(self):
        if self.image_item is not None:
            self.image_item.setLevels(self.getLevels())
        self.sigLevelsChanged.emit(self)

    def _region_changed(self):
        if self.image_item is not None:
            self.image_item.setLevels(self.getLevels())
        self.sigLevelChangeFinished.emit(self)

    # Helpers
    def _data_min_max(self):
        img = getattr(self.image_item, 'image', None)
        if img is None:
            return (0.0, 1.0)
        arr = np.asarray(img)
        if arr.size == 0:
            return (0.0, 1.0)
        arr = arr[np.isfinite(arr)]
        if arr.size == 0:
            return (0.0, 1.0)
        return (float(arr.min()), float(arr.max()))

    def update_histogram(self):
        h = self.image_item.getHistogram()
        self.curve.setData(*h)
        # Fill the curve
        self.curve.setFillLevel(0)
        self.curve.setBrush(pg.mkBrush(100, 100, 200))



#========= Redefined window for image edit button =============================
class CustomSettingsDialog(QDialog):
    def __init__(self, image_item, parent):
        # parent should be the PlotCanvas object
        super().__init__(parent) 
        self.image_item = image_item
        self.img_data = self.parent().canvas.img_data 

        self.setWindowTitle("Image Settings")        
        self.attribute = self.parent().canvas.attribute

        
        
        self.colorbar = QCheckBox('Colorbar', self)
        if self.attribute['colorbar']:
            self.colorbar.setChecked(True)
        else:
            self.colorbar.setChecked(False)
        self.colorbar.stateChanged.connect(self.set_colorbar)
        
        self.original_settings = copy.copy(self.attribute)
        
        # Create the layout
        layout = QVBoxLayout()

        display_group = QGroupBox("Display Adjustment", self)
        display_layout = QVBoxLayout()

        # Insert a LUT adjustment
        levels = self.image_item.getLevels()
        vmin, vmax = levels[0], levels[1]
        self.original_settings['vmin'] = vmin
        self.original_settings['vmax'] = vmax

        self.lut = SimpleLevelsWidget(self.image_item, orientation='horizontal', bins=512, parent=self)
        self.lut.item.setLevels(vmin, vmax)
        self.lut.setMinimumHeight(100)

        
        self.lut.item.sigLevelsChanged.connect(self.update_colorbar_levels)
        self.lut.item.sigLevelsChanged.connect(self.update_level_labels)
        display_layout.addWidget(self.lut)
        
        # for comparison
        # self.pglut = pg.HistogramLUTWidget(parent=self, image=self.image_item, orientation='horizontal')
        # self.pglut.item.setLevels(vmin, vmax)
        # display_layout.addWidget(self.pglut)

        # vmin and vmax inputs
        h_layout_vmin = QHBoxLayout()
        vmin_label = QLabel("Vmin:")
        self.vmin_input = QLineEdit()
        self.vmin_set = QPushButton("Set")
        h_layout_vmin.addWidget(vmin_label)
        h_layout_vmin.addWidget(self.vmin_input)
        h_layout_vmin.addWidget(self.vmin_set)
        display_layout.addLayout(h_layout_vmin)

        h_layout_vmax = QHBoxLayout()
        vmax_label = QLabel("Vmax:")
        self.vmax_input = QLineEdit()
        self.vmax_set = QPushButton("Set")
        h_layout_vmax.addWidget(vmax_label)
        h_layout_vmax.addWidget(self.vmax_input)
        h_layout_vmax.addWidget(self.vmax_set)
        display_layout.addLayout(h_layout_vmax)

        

        self.vmin_set.clicked.connect(self.set_levels)
        self.vmax_set.clicked.connect(self.set_levels)

        # Set initial vmin and vmax
        self.vmin_input.setText(f"{vmin:.4g}")
        self.vmax_input.setText(f"{vmax:.4g}")

        # Gamma correction
        h_layout_gamma = QHBoxLayout()
        gamma_label = QLabel("Gamma:")
        self.gamma_slider = QSlider(Qt.Horizontal)
        self.gamma_slider.setMinimum(1)
        self.gamma_slider.setMaximum(20)
        self.gamma_slider.setValue(int(self.attribute['gamma'] * 10))
        self.gamma_value_label = QLabel(f"{self.attribute['gamma']:.1f}")
        h_layout_gamma.addWidget(gamma_label)
        h_layout_gamma.addWidget(self.gamma_slider)
        h_layout_gamma.addWidget(self.gamma_value_label)
        display_layout.addLayout(h_layout_gamma)
        self.gamma_slider.valueChanged.connect(self.update_gamma)

        display_group.setLayout(display_layout)
        layout.addWidget(display_group)

        # Colormap dropdown
        h_layout_cmap = QHBoxLayout()
        self.cmap_label = QLabel("Preset Maps:")
        self.cmap_combobox = QComboBox()
        self.cmap_combobox.setIconSize(QSize(80, 20))
        colormaps = ['viridis', 'plasma', 'inferno', 'magma', 'cividis',
                     'gray', 'spring', 'summer', 'autumn', 'winter', 'cool',
                      'Wistia', 'hot',
                     'Red', 'Orange', 'Yellow', 'Green', 'Cyan', 'Lime', 'Purple',
                     'Magenta', 'Pink', 'Blue', 'Maize',
                     'jet', 'rainbow', 'turbo', 'hsv', 'seismic'
                     ]
        for cmap_name in colormaps:
            icon = self.create_colormap_icon(cmap_name)
            self.cmap_combobox.addItem(icon, cmap_name)
        #  self.cmap_combobox.addItems(colormaps)
        h_layout_cmap.addWidget(self.cmap_label)
        h_layout_cmap.addWidget(self.cmap_combobox)
        h_layout_cmap.addWidget(self.colorbar)

        cmap_group = QGroupBox("Colormap", self)
        cmap_group.setLayout(h_layout_cmap)
        layout.addWidget(cmap_group)

        # Set current colormap
        cmap = self.attribute['cmap']
        self.cmap_combobox.setCurrentText(cmap)
            
        # Scalebar customization

        scalebar_group = QGroupBox("Scalebar Customization", self)
        scalebar_layout = QVBoxLayout()

        self.scalebar_check = QCheckBox("Add scalebar to image")
        self.scalebar_check.setChecked(self.attribute['scalebar'])
        scalebar_layout.addWidget(self.scalebar_check)

        h_layout_scalebar = QHBoxLayout()
        self.sbcolor_label = QLabel('Scalebar color')
        self.sbcolor_combobox = pg.ColorButton()
        self.sbcolor_combobox.setColor(pg.mkColor(self.attribute['color']))
        
        
        
        h_layout_scalebar.addWidget(self.sbcolor_label)
        h_layout_scalebar.addWidget(self.sbcolor_combobox)
        scalebar_layout.addLayout(h_layout_scalebar)

        h_layout_loc = QHBoxLayout()
        self.sbloc_label = QLabel('Scalebar location')
        self.sblocation_combox = QComboBox()
        sbloc = ['lower left', 'lower right', 'upper left', 'upper right']
        self.sblocation_combox.addItems(sbloc)
        self.sblocation_combox.setCurrentText(self.attribute['location'])
        h_layout_loc.addWidget(self.sbloc_label)
        h_layout_loc.addWidget(self.sblocation_combox)
        scalebar_layout.addLayout(h_layout_loc)

        scalebar_group.setLayout(scalebar_layout)
        layout.addWidget(scalebar_group)

        # Connect all functions
        self.cmap_combobox.currentTextChanged.connect(self.update_colormap)
        self.sbcolor_combobox.sigColorChanged.connect(self.update_scalebar)
        self.scalebar_check.stateChanged.connect(self.update_scalebar)     
        # self.sbcolor_combobox.currentTextChanged.connect(self.update_scalebar)
        self.sblocation_combox.currentTextChanged.connect(self.update_scalebar)

        

        # Apply button
        buttons = QDialogButtonBox(QDialogButtonBox.Reset | QDialogButtonBox.Ok)
        self.reset_button = buttons.button(QDialogButtonBox.Reset)
        self.reset_button.clicked.connect(self.reset_settings)
        self.ok_button = buttons.button(QDialogButtonBox.Ok)
        self.ok_button.clicked.connect(self.accept)     
        layout.addWidget(buttons)
        

        self.setLayout(layout)

    def create_colormap_icon(self, cmap_name):
        lut = custom_cmap[cmap_name]
        width = 40
        strip = np.repeat(lut[None, :, :], width, axis=0)
        qimg = QImage(strip, 256, width, 256*4, QImage.Format.Format_RGBA8888)
        pixmap = QPixmap.fromImage(qimg)
        icon = QIcon(pixmap)
        return icon

    def update_level_labels(self):
        levels = self.lut.item.getLevels()
        vmin, vmax = levels[0], levels[1]
        self.vmin_input.setText(f"{vmin:.4g}")
        self.vmax_input.setText(f"{vmax:.4g}")

    def set_levels(self):
        try:
            vmin = float(self.vmin_input.text())
            vmax = float(self.vmax_input.text())
            if vmin >= vmax:
                QMessageBox.warning(self, "Invalid Input", 
                                        "Vmin must be less than Vmax.")
                return
            self.lut.item.setLevels(min=vmin, max=vmax)
        except ValueError as e:
            QMessageBox.warning(self, "Invalid Input", f"Invalid input for vmin/vmax: {e}")

    def update_gamma(self):
        gamma_value = self.gamma_slider.value() / 10.0
        self.gamma_value_label.setText(f"{gamma_value:.1f}")
        self.parent().canvas.attribute['gamma'] = gamma_value
        # Apply gamma to LUT 
        self.update_colormap()

        

    def set_colorbar(self):
        if self.colorbar.isChecked():
            self.parent().canvas.toggle_colorbar(True)
        else:
            self.parent().canvas.toggle_colorbar(False)

    def update_colorbar_levels(self):
        if self.parent().canvas.colorbar is not None:
            self.parent().canvas.colorbar.setLevels(self.lut.item.getLevels())


    def update_colormap(self):
        # Apply colormap
        self.cmap_name = self.cmap_combobox.currentText()
        lut = custom_cmap[self.cmap_name]
        # Apply gamma correction
        g = self.gamma_slider.value() / 10.0
        lut = gamma_correct_lut(lut, g)

        self.parent().canvas.image_item.setLookupTable(lut)
        self.parent().canvas.attribute['cmap'] = self.cmap_name
        # Update the LUT widget
        # cmap = pg.ColorMap(pos=np.linspace(0, 1, 256), color=lut)
        # self.lut.item.gradient.setColorMap(cmap)
        # Update the colorbar if exists
        if self.parent().canvas.colorbar is not None:
            cmap = pg.ColorMap(pos=np.linspace(0, 1, 256), color=lut)
            self.parent().canvas.colorbar.setColorMap(cmap)

    def update_scalebar(self):
        # Apply scalebar styles
        self.parent().canvas.attribute['scalebar'] = self.scalebar_check.isChecked()
        self.parent().canvas.attribute['color'] = self.sbcolor_combobox.color()
        self.parent().canvas.attribute['location'] = self.sblocation_combox.currentText()
        
        self.parent().create_scalebar()
        
    
    def reset_settings(self):
        # Reset scalebar
        self.scalebar_check.setChecked(self.original_settings['scalebar'])
        self.colorbar.setChecked(self.original_settings['colorbar'])
        self.sbcolor_combobox.setColor(pg.mkColor(self.original_settings['color']))      
        self.sblocation_combox.setCurrentText(self.original_settings['location'])
        
        # Reset vmin vmax
        self.lut.item.setLevels(min=self.original_settings['vmin'], max=self.original_settings['vmax'])
        # Reset colormap
        self.gamma_slider.setValue(int(self.original_settings['gamma'] * 10))
        cmap = self.original_settings['cmap']
        self.cmap_combobox.setCurrentText(cmap)

            

#============ Define a dialogue for filter settings ===========================
class FilterSettingDialogue(QDialog):
    def __init__(self, apply_wf, apply_absf, apply_nl, apply_bw, apply_gaussian, parameters):
        super().__init__()
        self.setWindowTitle("Filter Settings")        
        layout = QVBoxLayout()
        
        default_values = parameters
        self.parameters = {}

        # Wiener Filter Section
        self.wiener_check = QCheckBox("Apply Wiener Filter (for batch conversion)")
        self.wiener_check.setChecked(apply_wf)
        
        self.wiener_group = QGroupBox()
        form_layout = QFormLayout()
        self.delta_wf = QLabel('WF Delta')
        self.delta_wf.setToolTip('Threashold for diffraction spots removal. Smaller delta gives smoothier averaging background but takes more time.') 
        self.delta_wf_input = QLineEdit()
        self.delta_wf_input.setText(default_values['WF Delta'])
        form_layout.addRow(self.delta_wf, self.delta_wf_input)
        self.order_wf = QLabel('WF Bw-order')
        self.order_wf.setToolTip('The order of the lowpass Butterworth filter. Bigger number gives a steeper cutoff.') 
        self.order_wf_input = QLineEdit()
        self.order_wf_input.setText(default_values['WF Bw-order'])
        form_layout.addRow(self.order_wf, self.order_wf_input)
        self.cutoff_wf = QLabel('WF Bw-cutoff')
        self.cutoff_wf.setToolTip('Fraction of radius in reciprocal space from where the taper of the lowpass starts.')
        self.cutoff_wf_input = QLineEdit()
        self.cutoff_wf_input.setText(default_values['WF Bw-cutoff'])
        form_layout.addRow(self.cutoff_wf, self.cutoff_wf_input)
        self.wiener_group.setLayout(form_layout)
        self.wiener_group.setEnabled(True)
        layout.addWidget(self.wiener_check)
        layout.addWidget(self.wiener_group)

        # ABS Filter Section
        self.absf_check = QCheckBox("Apply ABS Filter (for batch conversion)")
        self.absf_check.setChecked(apply_absf)
        self.absf_group = QGroupBox()
        form_layout = QFormLayout()
        self.delta_absf = QLabel('ABSF Delta')
        self.delta_absf.setToolTip('Threashold for diffraction spots removal. Smaller delta gives smoothier averaging background but takes more time.') 
        self.delta_absf_input = QLineEdit()
        self.delta_absf_input.setText(default_values['ABSF Delta'])
        form_layout.addRow(self.delta_absf, self.delta_absf_input)
        self.order_absf = QLabel('ABSF Bw-order')
        self.order_absf.setToolTip('The order of the lowpass Butterworth filter. Bigger number gives a steeper cutoff.') 
        self.order_absf_input = QLineEdit()
        self.order_absf_input.setText(default_values['ABSF Bw-order'])
        form_layout.addRow(self.order_absf, self.order_absf_input)
        self.cutoff_absf = QLabel('ABSF Bw-cutoff')
        self.cutoff_absf.setToolTip('Fraction of radius in reciprocal space from where the taper of the lowpass starts.')
        self.cutoff_absf_input = QLineEdit()
        self.cutoff_absf_input.setText(default_values['ABSF Bw-cutoff'])
        form_layout.addRow(self.cutoff_absf, self.cutoff_absf_input)
        self.absf_group.setLayout(form_layout)
        #self.absf_group.setLayout(self.create_form_layout(["ABSF Delta", "ABSF Bw-order", "ABSF Bw-cutoff"], default_values, self.parameters))
        self.absf_group.setEnabled(True)
        #self.absf_check.stateChanged.connect(lambda: self.absf_group.setEnabled(self.absf_check.isChecked()))
        layout.addWidget(self.absf_check)
        layout.addWidget(self.absf_group)

        # Non-Linear Filter Section
        self.nl_check = QCheckBox("Apply Non-Linear Filter (for batch conversion)")
        self.nl_check.setChecked(apply_nl)
        self.nl_group = QGroupBox()
        form_layout = QFormLayout()
        self.N = QLabel('NL Cycles')
        self.N.setToolTip('Repetition of Wiener-Lowpass filter cycles. More repetition gives stronger filtering effect but takes more time.')
        self.N_input = QLineEdit()
        self.N_input.setText(default_values['NL Cycles'])
        form_layout.addRow(self.N, self.N_input)
        self.delta_nl = QLabel('NL Delta')
        self.delta_nl.setToolTip('Threashold for diffraction spots removal. Smaller delta gives smoothier averaging background but taks more time.') 
        self.delta_nl_input = QLineEdit()
        self.delta_nl_input.setText(default_values['NL Delta'])
        form_layout.addRow(self.delta_nl, self.delta_nl_input)
        self.order_nl = QLabel('NL Bw-order')
        self.order_nl.setToolTip('The order of the lowpass Butterworth filter. Bigger number gives a steeper cutoff.') 
        self.order_nl_input = QLineEdit()
        self.order_nl_input.setText(default_values['NL Bw-order'])
        form_layout.addRow(self.order_nl, self.order_nl_input)
        self.cutoff_nl = QLabel('NL Bw-cutoff')
        self.cutoff_nl.setToolTip('Fraction of radius in reciprocal space from where the taper of the lowpass starts.')
        self.cutoff_nl_input = QLineEdit()
        self.cutoff_nl_input.setText(default_values['NL Bw-cutoff'])
        form_layout.addRow(self.cutoff_nl, self.cutoff_nl_input)
        self.nl_group.setLayout(form_layout)
        #self.nl_group.setLayout(self.create_form_layout(["NL Cycles", "NL Delta", "NL Bw-order", "NL Bw-cutoff"], default_values, self.parameters))
        self.nl_group.setEnabled(True)
        #self.nl_check.stateChanged.connect(lambda: self.nl_group.setEnabled(self.nl_check.isChecked()))
        layout.addWidget(self.nl_check)
        layout.addWidget(self.nl_group)
        
        # Butterworth filter 
        self.bw_check = QCheckBox("Apply Buttwrworth Filter (for batch conversion)")
        self.bw_check.setChecked(apply_bw)
        self.bw_group = QGroupBox()
        form_layout = QFormLayout()
        self.order_bw = QLabel('Bw-order')
        self.order_bw.setToolTip('The order of the lowpass Butterworth filter. Bigger number gives a steeper cutoff.') 
        self.order_bw_input = QLineEdit()
        self.order_bw_input.setText(default_values['Bw-order'])
        form_layout.addRow(self.order_bw, self.order_bw_input)
        self.cutoff_bw = QLabel('Bw-cutoff')
        self.cutoff_bw.setToolTip('Fraction of radius in reciprocal space from where the taper of the lowpass starts.')
        self.cutoff_bw_input = QLineEdit()
        self.cutoff_bw_input.setText(default_values['Bw-cutoff'])
        form_layout.addRow(self.cutoff_bw, self.cutoff_bw_input)
        self.bw_group.setLayout(form_layout)
        self.bw_group.setEnabled(True)
        layout.addWidget(self.bw_check)
        layout.addWidget(self.bw_group)
        
        # Gaussian filter 
        self.gaussian_check = QCheckBox("Apply Gaussian Filter (for batch conversion)")
        self.gaussian_check.setChecked(apply_gaussian)
        self.gaussian_group = QGroupBox()
        form_layout = QFormLayout()
        self.cutoff_gaussian = QLabel('Gaussian cutoff')
        self.cutoff_gaussian.setToolTip('Fraction of radius in reciprocal space from where the taper of the lowpass starts.')
        self.cutoff_gaussian_input = QLineEdit()
        self.cutoff_gaussian_input.setText(default_values['GS-cutoff'])
        form_layout.addRow(self.cutoff_gaussian, self.cutoff_gaussian_input)
        self.gaussian_group.setLayout(form_layout)
        self.gaussian_group.setEnabled(True)
        layout.addWidget(self.gaussian_check)
        layout.addWidget(self.gaussian_group)

        # Dialog Buttons (OK and Cancel)
        buttons = QDialogButtonBox(QDialogButtonBox.Ok | QDialogButtonBox.Cancel)
        buttons.accepted.connect(self.handle_ok)
        buttons.rejected.connect(self.reject)
        layout.addWidget(buttons)

        self.setLayout(layout)
    
    def handle_ok(self):
        parameters = {}

        self.apply_wf = self.wiener_check.isChecked()
        self.apply_absf = self.absf_check.isChecked()
        self.apply_nl = self.nl_check.isChecked()
        self.apply_bw = self.bw_check.isChecked()
        self.apply_gaussian = self.gaussian_check.isChecked()
        parameters = {'WF Delta': self.delta_wf_input.text(),
                      'WF Bw-order': self.order_wf_input.text(),
                      'WF Bw-cutoff': self.cutoff_wf_input.text(),
                      'ABSF Delta': self.delta_absf_input.text(),
                      'ABSF Bw-order': self.order_absf_input.text(),
                      'ABSF Bw-cutoff': self.cutoff_absf_input.text(),
                      'NL Cycles': self.N_input.text(),
                      'NL Delta': self.delta_nl_input.text(),
                      'NL Bw-order': self.order_nl_input.text(),
                      'NL Bw-cutoff': self.cutoff_nl_input.text(),
                      'Bw-order': self.order_bw_input.text(),
                      'Bw-cutoff': self.cutoff_bw_input.text(),
                      'GS-cutoff': self.cutoff_gaussian_input.text()
            }
        
        self.parameters = parameters        
        
        self.accept()

#=========== Apply filter dialogue ==================================
class ApplyFilterDialog(QDialog):
    def __init__(self, parent=None):
        super().__init__(parent)
        self.setWindowTitle("Apply Filter")
        layout = QVBoxLayout()
        label1 = QLabel("Apply filter to:")
        layout.addWidget(label1)
        layout2 = QHBoxLayout()
        self.apply_current = QPushButton("Current frame")
        self.apply_current.clicked.connect(self.apply_current_clicked)
        self.apply_stack = QPushButton("Entire stack")
        self.apply_stack.clicked.connect(self.apply_stack_clicked)
        layout2.addWidget(self.apply_current)
        layout2.addWidget(self.apply_stack)
        layout.addLayout(layout2)
        self.setLayout(layout)

    def apply_current_clicked(self):
            self.apply_to = 'current'
            self.accept()

    def apply_stack_clicked(self):
            self.apply_to = 'stack'
            self.accept()

        

#=========== Rotate image dialogue ==================================
class RotateImageDialog(QDialog):
    def __init__(self, parent=None):
        super().__init__(parent)
        self.setWindowTitle("Rotate image")        
        layout = QVBoxLayout()
        self.rotate_ang = None
        self.angle_input = QLineEdit(self)
        self.angle_input.setPlaceholderText('Enter angle in degrees')
        layout.addWidget(self.angle_input)
        
        # Dialog Buttons (OK and Cancel)
        buttons = QDialogButtonBox(QDialogButtonBox.Ok | QDialogButtonBox.Cancel)
        buttons.accepted.connect(self.handle_ok)
        buttons.rejected.connect(self.reject)
        layout.addWidget(buttons)
        
        self.setLayout(layout)
        
    def handle_ok(self):
        self.rotate_ang = self.angle_input.text()
        self.accept()
        
#============== Manual crop dialog ================================
class ManualCropDialog(QDialog):
    def __init__(self, parent=None):
        super().__init__(parent)
        self.setWindowTitle("Input crop range")
        self.x_range = None
        self.y_range = None
        layout = QVBoxLayout()
        x_layout = QHBoxLayout()
        x_label = QLabel('x range')
        self.x_min = QLineEdit()
        self.x_min.setPlaceholderText('xmin')
        x_label2 = QLabel(':')
        self.x_max = QLineEdit()
        self.x_max.setPlaceholderText('xmax')
        x_layout.addWidget(x_label)
        x_layout.addWidget(self.x_min)
        x_layout.addWidget(x_label2)
        x_layout.addWidget(self.x_max)
        y_layout = QHBoxLayout()
        y_label = QLabel('y range')
        self.y_min = QLineEdit()
        self.y_min.setPlaceholderText('ymin')
        y_label2 = QLabel(':')
        self.y_max = QLineEdit()
        self.y_max.setPlaceholderText('ymax')
        y_layout.addWidget(y_label)
        y_layout.addWidget(self.y_min)
        y_layout.addWidget(y_label2)
        y_layout.addWidget(self.y_max)
        
        layout.addLayout(x_layout)
        layout.addLayout(y_layout)
        
        # Dialog Buttons (OK and Cancel)
        buttons = QDialogButtonBox(QDialogButtonBox.Ok | QDialogButtonBox.Cancel)
        buttons.accepted.connect(self.handle_ok)
        buttons.rejected.connect(self.reject)
        layout.addWidget(buttons)
        
        self.setLayout(layout)
        
    def handle_ok(self):
        # Validate the inputs
        try:
            xmin = int(self.x_min.text())
            xmax = int(self.x_max.text())
            ymin = int(self.y_min.text())
            ymax = int(self.y_max.text())
        except:
            QMessageBox.warning(self, 'Manual Input', 'Invalid crop range. Index must be integers!')
            return
            
        img_size = self.parent().img_size
        if xmin < 0 or xmax < 0 or ymin < 0 or ymax < 0:
            QMessageBox.warning(self, 'Manual Input', 'Invalid crop range. Index must be positive!')
            return
        
        elif xmax > img_size[0] or ymax > img_size[1]:
            QMessageBox.warning(self, 'Manual Input', 'Invalid crop range. Index must be smaller than the image size!')
            return
        
        elif xmin > xmax or ymin > ymax:
            QMessageBox.warning(self, 'Manual Input', 'Invalid crop range. Min must be greater than max!')
            return
        
        elif xmax - xmin < 5 or ymax - ymin < 5:
            QMessageBox.warning(self, 'Manual Input', 'Invalid crop range. Crop range must be at least 5 pixels!')
            return
        
        else:
            self.x_range = xmin, xmax
            self.y_range = ymin, ymax
        self.accept()
        
        

#============ Set scale dialogue ==================================
class SetScaleDialog(QDialog):
    def __init__(self, scale, units, parent=None):
        super().__init__(parent)
        
        self.setWindowTitle("Set pixel scale")        
        layout = QVBoxLayout()
        self.scale_input = QLineEdit(self)
        self.scale_input.setText(str(scale))
        self.unit_input = QLineEdit(self)
        self.unit_input.setText(str(units))
        layout.addWidget(self.scale_input)
        layout.addWidget(self.unit_input)
        
        # Dialog Buttons (OK and Cancel)
        buttons = QDialogButtonBox(QDialogButtonBox.Ok | QDialogButtonBox.Cancel)
        buttons.accepted.connect(self.handle_ok)
        buttons.rejected.connect(self.reject)
        layout.addWidget(buttons)
        
        self.setLayout(layout)
        
    def handle_ok(self):
        self.scale = self.scale_input.text()
        self.units = self.unit_input.text()
        self.accept()
        

#================= Align Stack dialogue =====================================
class AlignStackDialog(QDialog):
    def __init__(self, parent=None):
        super().__init__(parent)
        
        self.setWindowTitle('Align stack parameters')
        layout = QVBoxLayout()
  
        self.apply_window_check = QCheckBox('Apply a Hann window filter')
        self.apply_window_check.setChecked(True)
        self.crop_img_check = QCheckBox('Crop to common area')
        self.crop_img_check.setChecked(True)
        self.crop_to_square_check = QCheckBox('Crop to the biggest square')
        self.crop_to_square_check.setEnabled(True)
        self.crop_img_check.stateChanged.connect(self.crop_to_square_change)
        self.crop_to_square_check.setChecked(False)
        layout.addWidget(self.apply_window_check)
        layout.addWidget(self.crop_img_check)
        layout.addWidget(self.crop_to_square_check)
        
        # Dialog Buttons (OK and Cancel)
        buttons = QDialogButtonBox(QDialogButtonBox.Ok | QDialogButtonBox.Cancel)
        buttons.accepted.connect(self.handle_ok)
        buttons.rejected.connect(self.reject)
        layout.addWidget(buttons)
        
        self.setLayout(layout)
        
    def crop_to_square_change(self):
        enable = not self.crop_to_square_check.isEnabled()
        self.crop_to_square_check.setEnabled(enable)
        if not enable:
            self.crop_to_square_check.setChecked(False)
            
 
        
    def handle_ok(self):
        #self.get_algorithm()
        self.crop_to_square = False
        self.apply_window = self.apply_window_check.isChecked()
        self.crop_img = self.crop_img_check.isChecked()
        if self.crop_img:
            self.crop_to_square = self.crop_to_square_check.isChecked()
            
        self.accept()
        

                


#=============== Display metadata window ===========================
class MetadataViewer(QMainWindow):
    def __init__(self, metadata, parent=None):
        super().__init__(parent)
        self.setWindowTitle('Metadata Viewer')
        self.setGeometry(100, 100, 800, 600)

        central_widget = QWidget()
        self.setCentralWidget(central_widget)
        layout = QVBoxLayout(central_widget)
        
        self.metadata = metadata
        self.create_menubar()

        # Create DataTreeWidget and set the data
        self.data_tree_widget = pg.DataTreeWidget()
        self.data_tree_widget.setData(metadata)
        self.data_tree_widget.setColumnHidden(1, True)  # Hide the 'Type' column
        layout.addWidget(self.data_tree_widget)
        
    def create_menubar(self):        
        menubar = self.menuBar()  # Create a menu bar

        # File menu and actions
        file_menu = menubar.addMenu('File')
        save_action = QAction('Export', self)
        save_action.triggered.connect(self.export)
        file_menu.addAction(save_action)
        close_action = QAction('Close', self)
        close_action.triggered.connect(self.close)
        file_menu.addAction(close_action)

            
    def export(self):
        options = QFileDialog.Options()
        self.file_path, self.selected_type = QFileDialog.getSaveFileName(self.parent(), 
                                                   "Export Metadata", 
                                                   "", 
                                                   "JSON Files (*.json);;Pickle Dictionary Files (*.pkl)", 
                                                   options=options)
        if self.file_path:
            # Implement custom save logic here
            if self.selected_type == 'JSON Files (*.json)':
                with open(self.file_path,'w') as f:
                    json.dump(self.metadata, f, indent=4)
                    
            if self.selected_type == 'Pickle Dictionary Files (*.pkl)':
                with open(self.file_path, 'wb') as f:
                    pickle.dump(self.metadata, f)

            print(f'Exported metadata to {self.file_path} as {self.selected_type}.')

# ================= Spectrum plot settings dialog ===================
class PlotSettingDialog(QDialog):
    def __init__(self, parent=None):
        super().__init__(parent)
        self.setWindowTitle("Plot Settings")

        layout = QVBoxLayout()

        # Plot title input
        h_layout_title = QHBoxLayout()
        title_label = QLabel("Title:")
        self.title_input = QLineEdit()
        h_layout_title.addWidget(title_label)
        h_layout_title.addWidget(self.title_input)
        layout.addLayout(h_layout_title)

        # Set current title
        current_title = self.parent().plot.getPlotItem().titleLabel.text
        self.title_input.setText(current_title)

        # X label input
        h_layout_xlabel = QHBoxLayout()
        xlabel_label = QLabel("X Label:")
        self.xlabel_input = QLineEdit()
        h_layout_xlabel.addWidget(xlabel_label)
        h_layout_xlabel.addWidget(self.xlabel_input)
        layout.addLayout(h_layout_xlabel)

        # Set current x label
        current_xlabel = self.parent().plot.getPlotItem().getAxis('bottom').labelText
        self.xlabel_input.setText(current_xlabel)

        # X axis range inputs
        h_layout_xmin = QHBoxLayout()
        xmin_label = QLabel("Xmin:")
        self.xmin_input = QLineEdit()
        h_layout_xmin.addWidget(xmin_label)
        h_layout_xmin.addWidget(self.xmin_input)
        layout.addLayout(h_layout_xmin)

        h_layout_xmax = QHBoxLayout()
        xmax_label = QLabel("Xmax:")
        self.xmax_input = QLineEdit()
        h_layout_xmax.addWidget(xmax_label)
        h_layout_xmax.addWidget(self.xmax_input)
        layout.addLayout(h_layout_xmax)

        # Y axis label input
        h_layout_ylabel = QHBoxLayout()
        ylabel_label = QLabel("Y Label:")
        self.ylabel_input = QLineEdit()
        h_layout_ylabel.addWidget(ylabel_label)
        h_layout_ylabel.addWidget(self.ylabel_input)
        layout.addLayout(h_layout_ylabel)

        # Set current y label
        current_ylabel = self.parent().plot.getPlotItem().getAxis('left').labelText
        self.ylabel_input.setText(current_ylabel)

        # Y axis range inputs
        
        h_layout_ymin = QHBoxLayout()
        ymin_label = QLabel("Ymin:")
        self.ymin_input = QLineEdit()
        h_layout_ymin.addWidget(ymin_label)
        h_layout_ymin.addWidget(self.ymin_input)
        layout.addLayout(h_layout_ymin)

        h_layout_ymax = QHBoxLayout()
        ymax_label = QLabel("Ymax:")
        self.ymax_input = QLineEdit()
        h_layout_ymax.addWidget(ymax_label)
        h_layout_ymax.addWidget(self.ymax_input)
        layout.addLayout(h_layout_ymax)
        
        

        # Set current range
        viewbox = self.parent().plot.getViewBox()
        view_range = viewbox.viewRange()
        xmin, xmax = view_range[0]
        ymin, ymax = view_range[1]
        self.xmin_input.setText(f'{xmin:.2f}')
        self.xmax_input.setText(f'{xmax:.2f}')
        self.ymin_input.setText(f'{ymin:.2f}')
        self.ymax_input.setText(f'{ymax:.2f}')
        

        # Line color dropdown
        h_layout_color = QHBoxLayout()
        color_label = QLabel("Line Color:")
        self.color_combobox = pg.ColorButton(parent=self)
        # colors = ['black', 'white', 'gray', 'brown', 'red', 'orange', 'yellow', 'green', 'cyan', 'blue', 'purple']
        # self.color_combobox.addItems(colors)
        h_layout_color.addWidget(color_label)
        h_layout_color.addWidget(self.color_combobox)
        layout.addLayout(h_layout_color)

        # Set current color
        line = self.parent().plot_data_item
        line_color = line.opts['pen'].color()
        self.color_combobox.setColor(line_color)

        # Line width input
        h_layout_linewidth = QHBoxLayout()
        linewidth_label = QLabel("Line Width:")
        self.linewidth_input = QLineEdit()
        h_layout_linewidth.addWidget(linewidth_label)
        h_layout_linewidth.addWidget(self.linewidth_input)
        layout.addLayout(h_layout_linewidth)

        # Set current line width
        line_width = line.opts['pen'].width()
        self.linewidth_input.setText(str(line_width))

        # Background color dropdown
        h_layout_bgcolor = QHBoxLayout()
        bgcolor_label = QLabel("Background Color:")
        self.bgcolor_combobox = pg.ColorButton(parent=self)
        h_layout_bgcolor.addWidget(bgcolor_label)
        h_layout_bgcolor.addWidget(self.bgcolor_combobox)
        layout.addLayout(h_layout_bgcolor)

        # Set current background color
        bg_color = self.parent().plot._background
        self.bgcolor_combobox.setColor(pg.mkColor(bg_color))


        # Axis color dropdown
        h_layout_axcolor = QHBoxLayout()
        axcolor_label = QLabel("Axis Color:")
        self.axcolor_combobox = pg.ColorButton(parent=self)
        h_layout_axcolor.addWidget(axcolor_label)
        h_layout_axcolor.addWidget(self.axcolor_combobox)
        layout.addLayout(h_layout_axcolor)

        # Set current axis color
        ax_color = self.parent().plot.getPlotItem().getAxis('bottom').pen().color()
        self.axcolor_combobox.setColor(ax_color)


        # Turn on/off grid
        self.grid_on = self.parent().plot.getPlotItem().getAxis('bottom').grid
        self.grid_check = QCheckBox("Show Grid")
        self.grid_check.setChecked(self.grid_on)
        layout.addWidget(self.grid_check)

            

        # Apply button
        buttons = QDialogButtonBox(QDialogButtonBox.Apply | QDialogButtonBox.Ok)
        self.apply_button = buttons.button(QDialogButtonBox.Apply)
        self.apply_button.clicked.connect(self.apply_settings)
        self.ok_button = buttons.button(QDialogButtonBox.Ok)
        self.ok_button.clicked.connect(self.handle_ok)
        
        layout.addWidget(buttons)
        

        self.setLayout(layout)

    def apply_settings(self):
        plot = self.parent().plot
        line = self.parent().plot_data_item

        # Apply title
        title = self.title_input.text()
        plot.setTitle(title)

        # Apply axis labels
        xlabel = self.xlabel_input.text()
        ylabel = self.ylabel_input.text()
        plot.setLabel('bottom', xlabel)
        plot.setLabel('left', ylabel)

        # Apply axes ranges
        try:
            xmin = float(self.xmin_input.text())
            xmax = float(self.xmax_input.text())
            ymin = float(self.ymin_input.text())
            ymax = float(self.ymax_input.text())

        except ValueError:
            QMessageBox.warning(self, 'Plot settings', 'Invalid min or max values!')
            return
            
       
        viewbox = self.parent().plot.getViewBox()
        viewbox.setRange(xRange=(xmin, xmax), yRange=(ymin, ymax), padding=0)
            

        # Apply color and width
        line_color = self.color_combobox.color()
        linewidth = int(self.linewidth_input.text())
        pen = pg.mkPen(color=line_color, width=linewidth)
        line.setPen(pen)

        # Apply background color
        bg_color = self.bgcolor_combobox.color()
        # if bg_color == 'None':
        #     bg_color = None
        plot.setBackground(bg_color)

        # Apply axis color
        ax_color = self.axcolor_combobox.color()
        x_axis = plot.getPlotItem().getAxis('bottom')
        y_axis = plot.getPlotItem().getAxis('left')
        x_axis.setPen(ax_color)
        y_axis.setPen(ax_color)
        x_axis.setTextPen(ax_color)
        y_axis.setTextPen(ax_color)


        # Apply grid
        self.grid_on = self.grid_check.isChecked()
        plot.showGrid(x=self.grid_on, y=self.grid_on)
    
    def handle_ok(self):
        self.apply_settings()
        self.accept()

    
        


#==============Radial Integration Dialog===================================
class RadialIntegrationDialog(QDialog):
    def __init__(self, parent):
        # Parent must be the image window
        super().__init__(parent)
        self.setWindowTitle("Radial Integration")
        self.center = self.parent().canvas.center
        self.img_dict = self.parent().get_img_dict_from_canvas()

        layout = QVBoxLayout()
        label = QLabel("Select the center for radial integration:")
        self.center_label = QLabel(f"Center: {self.center}")
        layout.addWidget(label)
        layout.addWidget(self.center_label)

        buttons = QDialogButtonBox(QDialogButtonBox.Ok | QDialogButtonBox.Cancel)
        self.cancel_button = buttons.button(QDialogButtonBox.Cancel)
        self.cancel_button.clicked.connect(self.handle_cancel)
        self.ok_button = buttons.button(QDialogButtonBox.Ok)
        self.ok_button.clicked.connect(self.handle_ok)
        layout.addWidget(buttons)

        self.setLayout(layout)


    def handle_ok(self):
        # Handle the OK button press
        self.calculate_radial_integration(self.center)
        self.accept()

    def handle_cancel(self):
        self.parent().clean_up(selector=True, modes=True, status_bar=True)
        self.reject()

    def update_center(self, center):
        self.center = center
        self.center_label.setText(f"Center: {self.center}")

    def calculate_radial_integration(self, center):
        # Perform radial integration calculation
        img = copy.deepcopy(self.img_dict['data'])
        original_center = img.shape[1]//2, img.shape[0]//2
        # Shift image to center
        if center != original_center:
            offset = (int(center[0] - original_center[0]), int(center[1] - original_center[1]))
            x_span = int(min(center[0], img.shape[1]-center[0]))
            new_x_start = center[0] - x_span
            new_x_end = new_x_start + 2 * x_span
            y_span = int(min(center[1], img.shape[0]-center[1]))
            new_y_start = center[1] - y_span
            new_y_end = new_y_start + 2 * y_span
            img = img[new_y_start:new_y_end, new_x_start:new_x_end]
            if img.shape[0] != img.shape[1]:
                img = filters.crop_to_square(img)
            print(f'Original center: {original_center}')
            print(f'New center: {center}')
            print(f"Cropping image to {new_y_start}:{new_y_end}, {new_x_start}:{new_x_end}")
            print(f'New image shape: {img.shape}')

        radial_x, radial_y = filters.radial_integration(img)
        scale = self.img_dict['axes'][1]['scale']
        unit = self.img_dict['axes'][1]['units']
        calibrated_x = radial_x * scale

        # Plot the radial profile
        preview_name = self.parent().windowTitle() + f'_radial_profile from {self.center}'
        x_label = f'Radial Distance ({unit})'
        y_label = 'Integrated Intensity (Counts)'
        plot = PlotCanvasSpectrum(calibrated_x, radial_y, parent=self.parent())
        plot.create_plot(xlabel=x_label, ylabel=y_label, title=preview_name)
        plot.canvas.canvas_name = preview_name
        UI_TemCompanion.preview_dict[preview_name] = plot
        UI_TemCompanion.preview_dict[preview_name].show()

        print(f'Performed radial integration on {self.parent().windowTitle()} from the center: {self.center}.')

        self.handle_cancel()


#==============GPA setting dialog===================================
class gpaSettings(QDialog):
    def __init__(self, masksize, edgesmooth, step, sigma, algorithm, vmin=-0.1, vmax=0.1, parent=None):
        super().__init__(parent)
        self.setWindowTitle('GPA Settings')
        self.masksize = masksize
        self.edgesmooth = edgesmooth
        self.stepsize = step
        self.sigma = sigma
        self.vmin = vmin
        self.vmax = vmax
        self.gpa = algorithm
        
        layout = QVBoxLayout()
        self.standard_radio = QRadioButton("Standard GPA")
        self.standard_radio.toggled.connect(self.enable_settings)
        
        self.adaptive_radio = QRadioButton("Adaptive GPA (SLOW)")
        
        layout.addWidget(self.standard_radio)
        layout.addWidget(self.adaptive_radio)
        
        masksize_layout = QHBoxLayout()
        masksize_label = QLabel("Mask radius (px):")
        self.masksize_input = QLineEdit()
        self.masksize_input.setText(str(self.masksize))
        self.masksize_input.setToolTip("The extent around the k vectors used to calculate strains. Smaller mask gives smoothier stain maps but loses spatial resolution and vice versa.")
        self.masksize_input.setFixedSize(50, 20)
        self.masksize_input.setSizePolicy(QSizePolicy.Preferred, QSizePolicy.Preferred)
        masksize_layout.addWidget(masksize_label)
        masksize_layout.addWidget(self.masksize_input)
        layout.addLayout(masksize_layout)
        
        edgesmooth_layout = QHBoxLayout()
        edgesmooth_label = QLabel("Edge smooth (0-1):")
        self.edgesmooth_input = QLineEdit()
        self.edgesmooth_input.setText(str(self.edgesmooth))
        self.edgesmooth_input.setToolTip("The ratio of the outside edge that is smoothed with a cosine function. This is to reduce the edge effect.")
        self.edgesmooth_input.setFixedSize(50, 20)
        self.edgesmooth_input.setSizePolicy(QSizePolicy.Preferred, QSizePolicy.Preferred)
        edgesmooth_layout.addWidget(edgesmooth_label)
        edgesmooth_layout.addWidget(self.edgesmooth_input)
        layout.addLayout(edgesmooth_layout)
        
        layout.addWidget(self.adaptive_radio)
        windowsize_layout = QHBoxLayout()
        windowsize_lable = QLabel("Window size (px):")
        self.windowsize_input = QLineEdit()
        self.windowsize_input.setFixedSize(50, 20)
        self.windowsize_input.setSizePolicy(QSizePolicy.Preferred, QSizePolicy.Preferred)
        self.windowsize_input.setText(str(self.masksize))
        self.windowsize_input.setToolTip('Window size used for the WFR. The algorithm searches the max value of windowed Fourier transform, "ridge", around the selected k vectors.')
        windowsize_layout.addWidget(windowsize_lable)
        windowsize_layout.addWidget(self.windowsize_input)
        layout.addLayout(windowsize_layout)
        
        step_layout = QHBoxLayout()
        step_lable = QLabel("Step size (px):")
        self.step_input = QLineEdit()
        step = max(self.masksize*2//5, 2)
        self.step_input.setText(str(step))
        self.step_input.setFixedSize(50, 20)
        self.step_input.setSizePolicy(QSizePolicy.Preferred, QSizePolicy.Preferred)
        self.step_input.setToolTip('Step for the ridge search in WFR algorithm. Smaller step size will significantly increase the processing time.')
        step_layout.addWidget(step_lable)
        step_layout.addWidget(self.step_input)
        layout.addLayout(step_layout)
        
        sigma_layout = QHBoxLayout()
        sigma_lable = QLabel("Sigma:")
        self.sigma_input = QLineEdit()
        self.sigma_input.setText(str(self.sigma))
        self.sigma_input.setFixedSize(50, 20)
        self.sigma_input.setSizePolicy(QSizePolicy.Preferred, QSizePolicy.Preferred)
        self.sigma_input.setToolTip('The sigma for the Gaussian window used for the Windowed Fourier Transform.')
        sigma_layout.addWidget(sigma_lable)
        sigma_layout.addWidget(self.sigma_input)
        layout.addLayout(sigma_layout)
        
        
        range_layout = QVBoxLayout()
        range_label = QLabel("Limit display range:")
        setrang_layout = QHBoxLayout()
        minlabel = QLabel("min:")
        self.min_input = QLineEdit()
        self.min_input.setText(str(self.vmin))
        self.min_input.setFixedSize(50, 20)
        self.min_input.setSizePolicy(QSizePolicy.Preferred, QSizePolicy.Preferred)
        maxlabel = QLabel("max:")
        self.max_input = QLineEdit()
        self.max_input.setText(str(self.vmax))
        self.max_input.setFixedSize(50, 20)
        self.max_input.setSizePolicy(QSizePolicy.Preferred, QSizePolicy.Preferred)
        setrang_layout.addWidget(minlabel)
        setrang_layout.addWidget(self.min_input)
        setrang_layout.addWidget(maxlabel)
        setrang_layout.addWidget(self.max_input)
        range_layout.addWidget(range_label)
        range_layout.addLayout(setrang_layout)
        layout.addLayout(range_layout)
        
        # Apply button
        buttons = QDialogButtonBox(QDialogButtonBox.Ok | QDialogButtonBox.Cancel)
        self.cancel_button = buttons.button(QDialogButtonBox.Cancel)
        self.cancel_button.clicked.connect(self.reject)
        self.ok_button = buttons.button(QDialogButtonBox.Ok)
        self.ok_button.clicked.connect(self.handle_ok)
        
        layout.addWidget(buttons)
        
        self.setLayout(layout)
        
        if self.gpa == 'standard':
            self.standard_radio.setChecked(True)
        else:
            self.adaptive_radio.setChecked(True)
    
    def enable_settings(self):
        standardgroup = [self.masksize_input, self.edgesmooth_input]
        adaptivegroup = [self.windowsize_input, self.step_input, self.sigma_input]
        if self.standard_radio.isChecked():
            for line in standardgroup:
                line.setEnabled(True)
            for line in adaptivegroup:
                line.setEnabled(False)
        else:
            for line in standardgroup:
                line.setEnabled(False)
            for line in adaptivegroup:
                line.setEnabled(True)
            
        
    def handle_ok(self):
        
        try:
            self.vmin = float(self.min_input.text())
            self.vmax = float(self.max_input.text())
        except:
            QMessageBox.warning(self, 'GPA Settings', 'Invalid display range!')
            return
        if self.vmin > self.vmax:
            QMessageBox.warning(self, 'GPA Settings', 'Invalid display range!')
            return
        
        if self.standard_radio.isChecked():
            self.gpa = 'standard'
            try:
                self.masksize = abs(int(self.masksize_input.text()))
            except:
                QMessageBox.warning(self, 'GPA Settings', 'Mask size must be integer!')
                return
            try:
                self.edgesmooth = float(self.edgesmooth_input.text())
            except:
                QMessageBox.warning(self, 'GPA Settings', 'Smooth factor must be between 0-1!')
                return  
            if self.edgesmooth < 0 or self.edgesmooth > 1:
                QMessageBox.warning(self, 'GPA Settings', 'Smooth factor must be between 0-1!')
                return
        
        if self.adaptive_radio.isChecked():
            self.gpa = 'adaptive'
            try:
                self.masksize = abs(int(self.windowsize_input.text()))
            except:
                QMessageBox.warning(self, 'GPA Settings', 'Window size must be integer!')
                return
            try:
                self.stepsize = int(self.step_input.text())
            except:
                QMessageBox.warning(self, 'GPA Settings', 'Step size must be integer!')
                return
            try:
                self.sigma = abs(float(self.sigma_input.text()))
            except:
                QMessageBox.warning(self, 'GPA Settings', 'Sigma must be a possitive number!')
                return 
            
        
        self.accept()
        
         
#=======================Simple math dialog====================================
class SimpleMathDialog(QDialog):
    def __init__(self, parent=None):
        super().__init__(parent)
        self.setWindowTitle('Simple Math')
        layout = QVBoxLayout()
        layout1 = QHBoxLayout()
        im1_label = QLabel('Signal 1:')
        self.im1_select = QComboBox()
        img_list = [canvas.canvas.canvas_name for canvas in UI_TemCompanion.preview_dict.values()]
        self.im1_select.addItems(img_list)
        layout1.addWidget(im1_label)
        layout1.addWidget(self.im1_select)
        layout.addLayout(layout1)
        
        layout2 = QHBoxLayout()
        operator_lable = QLabel('Operator:')
        self.operator = QComboBox()
        operator_list = ['Add', 'Subtract', 'Multiply', 'Divide', 'Inverse']  
        self.operator.addItems(operator_list)
        layout2.addWidget(operator_lable)
        layout2.addWidget(self.operator)
        layout.addLayout(layout2)
        
        layout3 = QHBoxLayout()
        im2_label = QLabel('Signal 2:')
        self.im2_select = QComboBox()
        self.im2_select.addItems(img_list)
        layout3.addWidget(im2_label)
        layout3.addWidget(self.im2_select)
        layout.addLayout(layout3)
        
        buttons = QDialogButtonBox(QDialogButtonBox.Ok | QDialogButtonBox.Cancel)
        buttons.accepted.connect(self.handle_ok)
        buttons.rejected.connect(self.reject)
        layout.addWidget(buttons)
        
        self.setLayout(layout)
        
    def handle_ok(self):
        self.signal1 = self.im1_select.currentText()
        self.signal2 = self.im2_select.currentText()
        self.operation = self.operator.currentText()
        
        self.accept()
        
        
#======================DPC Dialog=============================================
class DPCDialog(QDialog):
    def __init__(self,parent=None):
        super().__init__(parent)
        self.setWindowTitle('Reconstruct DPC')
        img_list = [canvas.canvas.canvas_name for canvas in UI_TemCompanion.preview_dict.values()]
        layout = QVBoxLayout()
        self.from4_img = QRadioButton('Reconstruct from quadrant signals A, B, C, and D') 
        self.from4_img.setChecked(True)
        self.from4_img.toggled.connect(self.set_combobox_enable)
        layout.addWidget(self.from4_img)
        imA_label = QLabel('Image A:')
        self.imA = QComboBox()
        imB_label = QLabel('Image B:')
        self.imB = QComboBox()
        imC_label = QLabel('Image C:')
        self.imC = QComboBox()
        imD_label = QLabel('Image D:')
        self.imD = QComboBox()
        self.from4group = [self.imA, self.imB, self.imC, self.imD]
        for combobox in self.from4group:
            combobox.addItems(img_list)
        layout1 = QHBoxLayout()
        layout1.addWidget(imA_label)
        layout1.addWidget(self.imA)
        layout2 = QHBoxLayout()
        layout2.addWidget(imB_label)
        layout2.addWidget(self.imB)
        layout3 = QHBoxLayout()
        layout3.addWidget(imC_label)
        layout3.addWidget(self.imC)
        layout4 = QHBoxLayout()
        layout4.addWidget(imD_label)
        layout4.addWidget(self.imD)
        layout.addLayout(layout1)
        layout.addLayout(layout2)
        layout.addLayout(layout3)
        layout.addLayout(layout4)
        
        self.from2_img = QRadioButton('Reconstruct from DPCx and DPCy')
        layout.addWidget(self.from2_img)
        imX_label = QLabel('DPCx:')
        self.imX = QComboBox()
        self.imX.addItems(img_list)
        imY_label = QLabel('DPCy:')
        self.imY = QComboBox() 
        self.imY.addItems(img_list)
        self.from2group = [self.imX, self.imY]
        layout5 = QHBoxLayout()
        layout5.addWidget(imX_label)
        layout5.addWidget(self.imX)
        layout6 = QHBoxLayout()
        layout6.addWidget(imY_label)
        layout6.addWidget(self.imY)
        layout.addLayout(layout5)
        layout.addLayout(layout6)
        
        layout7 = QHBoxLayout()
        rot_label = QLabel("Scan rotation (degrees):")
        self.rot = QLineEdit()
        self.rot.setText('0')
        self.rot.setToolTip('The angle offset between the quadrant detectors and the scan direction.')
        self.guess_rot_curl = QPushButton('Guess with\n min curl', self)
        self.guess_rot_curl.setToolTip('The DPC signals must be a conservative vector field, so the DPCx and DPCy given by\n the right rotation angle should ideally have zero curls, i.e., dDPCy/dx - dDPCx/dy = 0.')
        self.guess_rot_curl.clicked.connect(self.guess_rotation_min_curl)
        self.guess_rot_contrast = QPushButton('Guess with\n max contrast', self)
        self.guess_rot_contrast.setToolTip('Generally the right rotation angle gives the maximum contrast. However, there\n exist two such angles and one gives the inverse contrast. Pick the one that gives\n the correct phase contrast, e.g., atoms are bright.')
        self.guess_rot_contrast.clicked.connect(self.guess_rotation_max_contrast)
        layout7.addWidget(rot_label)
        layout7.addWidget(self.rot)
        layout7.addWidget(self.guess_rot_curl)
        layout7.addWidget(self.guess_rot_contrast)
        layout.addLayout(layout7)
        
        layout8 = QHBoxLayout()
        hp_label = QLabel('High pass cutoff for iDPC:')
        self.hp_cutoff = QLineEdit()
        self.hp_cutoff.setText('0.02')
        self.hp_cutoff.setToolTip('The cutoff for the high pass filter for iDPC, in fraction of reciprocal space. \nGenerally it must be a small number, e.g., 0.02, to filter out the non-uniform \nbackground while maintaining the crystalline information.')
        layout8.addWidget(hp_label)
        layout8.addWidget(self.hp_cutoff)
        layout.addLayout(layout8)
        
        buttons = QHBoxLayout()
        iDPC = QPushButton('Reconstruct iDPC', self)
        iDPC.clicked.connect(self.reconstruct_iDPC)
        dDPC = QPushButton('Reconstruct dDPC', self)
        dDPC.clicked.connect(self.reconstruct_dDPC)
        cancel_button = QPushButton('Close', self)
        cancel_button.clicked.connect(self.reject)
        cancel_button.setDefault(True)
        buttons.addWidget(iDPC)
        buttons.addWidget(dDPC)
        buttons.addWidget(cancel_button)
        
        layout.addLayout(buttons)
        
        
        self.setLayout(layout)
        self.set_combobox_enable()
        
    def set_combobox_enable(self):
        from4 = self.from4_img.isChecked()
        for box in self.from4group:
            box.setEnabled(from4)
        from2 = self.from2_img.isChecked()
        for box in self.from2group:
            box.setEnabled(from2)
            
    def prepare_images(self):
        if self.from4_img.isChecked():
            imA = self.imA.currentText()
            imB = self.imB.currentText()
            imC = self.imC.currentText()
            imD = self.imD.currentText()
            A = copy.deepcopy(find_img_by_title(imA).canvas.data)
            B = copy.deepcopy(find_img_by_title(imB).canvas.data)
            C = copy.deepcopy(find_img_by_title(imC).canvas.data)
            D = copy.deepcopy(find_img_by_title(imD).canvas.data)
            if A['data'].shape == B['data'].shape and B['data'].shape == C['data'].shape and C['data'].shape == D['data'].shape:
                DPCx = A['data'] - C['data']
                DPCy = B['data'] - D['data']
            else:
                QMessageBox.warning(self,'Error in DPC reconstruction!', 'Sizes of the input images do not match!')
                return None, None, None
        else:
            imX = self.imX.currentText()
            imY = self.imY.currentText()
            A = copy.deepcopy(find_img_by_title(imX).canvas.data)
            B = copy.deepcopy(find_img_by_title(imY).canvas.data)
            if A['data'].shape == B['data'].shape:
                DPCx = A['data']
                DPCy = B['data']
            else:
                QMessageBox.warning(self,'Error in DPC reconstruction!', 'Sizes of the input images do not match!')
                return None, None, None
        return A, DPCx, DPCy
    
    def prepare_current_images(self):
        if self.from4_img.isChecked():
            imA = self.imA.currentText()
            imB = self.imB.currentText()
            imC = self.imC.currentText()
            imD = self.imD.currentText()
            A = find_img_by_title(imA).get_img_dict_from_canvas()
            B = find_img_by_title(imB).get_img_dict_from_canvas()
            C = find_img_by_title(imC).get_img_dict_from_canvas()
            D = find_img_by_title(imD).get_img_dict_from_canvas()
            if A['data'].shape == B['data'].shape and B['data'].shape == C['data'].shape and C['data'].shape == D['data'].shape:
                DPCx = A['data'] - C['data']
                DPCy = B['data'] - D['data']
            else:
                QMessageBox.warning(self,'Error in DPC reconstruction!', 'Sizes of the input images do not match!')
                return None, None, None
        else:
            imX = self.imX.currentText()
            imY = self.imY.currentText()
            A = find_img_by_title(imX).get_img_dict_from_canvas()
            B = find_img_by_title(imY).get_img_dict_from_canvas()
            if A['data'].shape == B['data'].shape:
                DPCx = A['data']
                DPCy = B['data']
            else:
                QMessageBox.warning(self,'Error in DPC reconstruction!', 'Sizes of the input images do not match!')
                return None, None, None
        return A, DPCx, DPCy
        
    def guess_rotation_max_contrast(self):
        _, DPCx, DPCy = self.prepare_current_images()
        if DPCx is None:
            return
        ang1, ang2 = find_rotation_ang_max_contrast(DPCx, DPCy)
        text = f'Two possible rotation angles are {ang1} deg and {ang2} deg. Choose the one that gives the correct contrast!'
        print(text)
        QMessageBox.information(self, 'Rotation angle', text)
        
    def guess_rotation_min_curl(self):
        _, DPCx, DPCy = self.prepare_current_images()
        if DPCx is None:
            return
        ang = find_rotation_ang_min_curl(DPCx, DPCy)
        text = f'The possible rotation angle that gives the minimum curl is {ang} deg.'
        print(text)
        QMessageBox.information(self, 'Rotation angle', text)

    def reconstruct_iDPC(self):
        A, DPCx, DPCy = self.prepare_images()
        if DPCx is None:
            return
        
        iDPC_img = copy.deepcopy(A)
        iDPC_img['data'] = reconstruct_iDPC(DPCx, DPCy, rotation=float(self.rot.text()), cutoff=float(self.hp_cutoff.text()))
        preview_name = self.parent().canvas.canvas_name.split(':')[0] + '_iDPC'
        if self.from4_img.isChecked():
            metadata = f'Reconstructed iDPC from {self.imA.currentText()}, {self.imB.currentText()}, {self.imC.currentText()}, and {self.imD.currentText()} by a rotation angle of {self.rot.text()} and high pass filter cutoff of {self.hp_cutoff.text()}.'
        else:
            metadata = f'Reconstructed iDPC from {self.imX.currentText()} and {self.imY.currentText()} by a rotation angle of {self.rot.text()} and high pass filter cutoff of {self.hp_cutoff.text()}.'
        self.parent().plot_new_image(iDPC_img, preview_name, metadata=metadata)
        UI_TemCompanion.preview_dict[preview_name].position_window('center')
        print(metadata)
        
    
    def reconstruct_dDPC(self):
        A, DPCx, DPCy = self.prepare_images()
        if DPCx is None:
            return
            
        dDPC_img = copy.deepcopy(A)
        dDPC_img['data'] = reconstruct_dDPC(DPCx, DPCy, rotation=float(self.rot.text()))
        preview_name = self.parent().canvas.canvas_name.split(':')[0] + '_dDPC'
        if self.from4_img.isChecked():
            metadata = f'Reconstructed dDPC from {self.imA.currentText()}, {self.imB.currentText()}, {self.imC.currentText()}, and {self.imD.currentText()} by a rotation angle of {self.rot.text()} and high pass filter cutoff of {self.hp_cutoff.text()}.'
        else:
            metadata = f'Reconstructed dDPC from {self.imX.currentText()} and {self.imY.currentText()} by a rotation angle of {self.rot.text()} and high pass filter cutoff of {self.hp_cutoff.text()}.'
        self.parent().plot_new_image(dDPC_img, preview_name, metadata=metadata)
        UI_TemCompanion.preview_dict[preview_name].position_window('center')
        print(metadata)
        
        
#======================== list reorder dialog =========================
class ListReorderDialog(QDialog):
    def __init__(self, items):
        super().__init__()

        self.ordered_items_idx = []
        self.item_to_index = {item: idx for idx, item in enumerate(items)}
        
        self.setWindowTitle('Reorder image stack')
        self.setGeometry(100, 100, 300, 400)

        # Layout
        layout = QVBoxLayout()

        # QListWidget setup
        self.listWidget = QListWidget(self)
        self.listWidget.setDragDropMode(QListWidget.InternalMove)

        # Add items to the QListWidget
        reordered = sorted(items)
        for item in reordered:
            listItem = QListWidgetItem(item)
            self.listWidget.addItem(listItem)

        # Add QListWidget to the layout
        layout.addWidget(self.listWidget)

        # OK button to confirm and close
        buttons = QDialogButtonBox(QDialogButtonBox.Ok | QDialogButtonBox.Cancel)
        buttons.accepted.connect(self.handle_ok)
        buttons.rejected.connect(self.reject)
        layout.addWidget(buttons)
        
        

        # Set the layout for the dialog
        self.setLayout(layout)
    
    def contextMenuEvent(self, event):
        # Check if there is an item at the current mouse position
        item = self.listWidget.itemAt(self.listWidget.mapFromGlobal(event.globalPos()))
        if item:
            # Create context menu
            menu = QMenu(self)
            delete_action = QAction('Delete', self)
            delete_action.triggered.connect(lambda: self.deleteItem(item))
            menu.addAction(delete_action)
            
            move_to_top_action = QAction('Move to Top', self)
            move_to_top_action.triggered.connect(lambda: self.moveToTop(item))
            menu.addAction(move_to_top_action)

            move_to_bottom_action = QAction('Move to Bottom', self)
            move_to_bottom_action.triggered.connect(lambda: self.moveToBottom(item))
            menu.addAction(move_to_bottom_action)

            # Show context menu
            menu.exec_(event.globalPos())

    def deleteItem(self, item):
        # Remove the item from the list widget
        self.listWidget.takeItem(self.listWidget.row(item))
        
    def moveToTop(self, item):
        # Get the row of the current item and remove it
        row = self.listWidget.row(item)
        self.listWidget.takeItem(row)
        # Insert it at the top
        self.listWidget.insertItem(0, item)
    
    def moveToBottom(self, item):
        # Get the row of the current item and remove it
        row = self.listWidget.row(item)
        self.listWidget.takeItem(row)
        # Insert it at the bottom
        self.listWidget.addItem(item) 



    def handle_ok(self):
        for index in range(self.listWidget.count()):
            item_text = self.listWidget.item(index).text()
            original_index = self.item_to_index[item_text]
            self.ordered_items_idx.append(original_index)
            self.accept()        
        
        
         
#========================Batch conversion window ===================
class BatchConverter(QWidget):
    def __init__(self,parent=None):
        super().__init__(parent)
        self.setupUi()
        self.scale_bar = True
        self.files = None
        self.output_dir = None 
        self.get_filter_parameters()
        self.setAcceptDrops(True)

    def setupUi(self):
        self.setWindowTitle("Batch Conversion")
        self.setObjectName("BatchConverter")
        self.resize(400, 300)
        
        self.openfileButton = QtWidgets.QPushButton("Open \nFiles",self)
        self.openfileButton.setFixedSize(80, 60)
        self.openfileButton.setObjectName("OpenFile")
        self.openfileButton.setSizePolicy(QSizePolicy.Preferred, QSizePolicy.Preferred)
        
        self.openfilebox = QtWidgets.QTextEdit(self,readOnly=True)
        self.openfilebox.resize(240,60)
        self.openfilebox.setObjectName("OpenFileBox")
        self.openfilebox.setSizePolicy(QSizePolicy.Preferred, QSizePolicy.Preferred)

        
        self.filterButton = QtWidgets.QPushButton("Also Apply Filters",self)
        self.filterButton.setFixedSize(160, 60)
        self.filterButton.setObjectName("filterButton")
        self.filterButton.setSizePolicy(QSizePolicy.Expanding, QSizePolicy.Preferred)
        
        self.convertlabel = QtWidgets.QLabel('Select the output format: ',self)
        
        self.convertlabel.setObjectName("ConvertTo")
        
        
        self.formatselect = QtWidgets.QComboBox(self)
        
        self.formatselect.addItems(['tiff + png','tiff', 'png', 'jpg'])
        self.formatselect.setObjectName("FormatSelect")
        
        self.setdirButton = QtWidgets.QPushButton("Output \nDirectory",self)
        self.setdirButton.setFixedSize(80, 60)
        self.setdirButton.setObjectName("SetDir")
        self.setdirButton.setSizePolicy(QSizePolicy.Preferred, QSizePolicy.Preferred)
        
        self.outputdirbox = QtWidgets.QTextEdit(self, readOnly=True)
        self.outputdirbox.resize(240, 40)
        self.outputdirbox.setObjectName("OutPutDirBox")
        self.outputdirbox.setSizePolicy(QSizePolicy.Preferred, QSizePolicy.Preferred)
        
        
        self.checkscalebar = QtWidgets.QCheckBox("Add scale bar to images",self)       
        self.checkscalebar.setChecked(True)
        self.checkscalebar.setObjectName("checkscalebar")
        
        self.metadatacheck = QCheckBox("Export metadata", self)
        self.metadatacheck.setChecked(False)
        self.metadatacheck.setObjectName("metadatacheck")
        
        self.convertButton = QtWidgets.QPushButton("Convert \nAll",self)
        self.convertButton.setFixedSize(80, 60)
        self.convertButton.setObjectName("convertButton")
        self.convertButton.setSizePolicy(QSizePolicy.Preferred, QSizePolicy.Preferred)
        
        self.convertbox = QtWidgets.QTextEdit(self, readOnly=True)
        self.convertbox.resize(240,40)
        self.convertbox.setObjectName("convertbox")
        self.convertbox.setSizePolicy(QSizePolicy.Preferred, QSizePolicy.Preferred)

        self.progress_bar = QProgressBar(self)
        self.progress_bar.setRange(0, 0)
        self.progress_bar.setVisible(False)
        
        layout = QVBoxLayout()
        layout1 = QHBoxLayout()
        layout1.addWidget(self.openfileButton)
        layout1.addWidget(self.openfilebox)
        layout2 = QHBoxLayout()
        layout2_1 = QVBoxLayout()
        layout2_1_1 = QHBoxLayout()
        
        layout2_1_1.addWidget(self.convertlabel)
        layout2_1_1.addWidget(self.formatselect)
        
        
        #layout2_1.addLayout(layout2_1_1)
        layout2_1.addWidget(self.checkscalebar)
        layout2_1.addWidget(self.metadatacheck)
        layout2.addLayout(layout2_1)
        layout2.addWidget(self.filterButton)
        layout2.addStretch(1)
        layout3 = QHBoxLayout()
        layout3.addWidget(self.setdirButton)
        layout3.addWidget(self.outputdirbox)
        layout4 = QHBoxLayout()
        layout4.addWidget(self.convertButton)
        layout4.addWidget(self.convertbox)
        layout.addLayout(layout1)
        layout.addLayout(layout2_1_1)
        layout.addLayout(layout2)
        layout.addLayout(layout3)
        layout.addLayout(layout4)
        layout.addWidget(self.progress_bar)
        
        self.setLayout(layout)

        
#====================================================================
# Connect all functions
        self.openfileButton.clicked.connect(self.openfile)
        self.setdirButton.clicked.connect(self.set_dir)
        
        self.filterButton.clicked.connect(self.filter_settings)
        self.checkscalebar.stateChanged.connect(self.set_scalebar)
        self.convertButton.clicked.connect(self.convert_emd)
        
        
        
    def set_scalebar(self):
        self.scale_bar = self.checkscalebar.isChecked()
        
    def get_filter_parameters(self):
        self.apply_wf = UI_TemCompanion.apply_wf
        self.apply_absf = UI_TemCompanion.apply_absf
        self.apply_nl = UI_TemCompanion.apply_nl
        self.apply_bw = UI_TemCompanion.apply_bw
        self.apply_gaussian = UI_TemCompanion.apply_gaussian
        
        # Read filter parameters from the main window
        self.filter_parameters = UI_TemCompanion.filter_parameters
        
#===================================================================
# Open file button connected to OpenFile

    def openfile(self):
        self.files, self.filetype = QFileDialog.getOpenFileNames(self,"Select files to be converted:", "",
                                                     "Velox emd Files (*.emd);;TIA ser Files (*.ser);;DigitalMicrograph Files (*.dm3 *.dm4);;Tiff Files (*.tif *.tiff);;Image Formats (*.tif *.tiff *.jpg *.jpeg *.png *.bmp);;Pickle Dictionary Files (*.pkl)")
        if self.files:
            self.output_dir = getDirectory(self.files[0],s='/')
            self.outputdirbox.setText(self.output_dir)
            self.openfilebox.setText('')
            for file in self.files:
                self.openfilebox.append(file)
                QApplication.processEvents()
        else: 
            self.files = None # Canceled, set back to None
            
    
    
    def dragEnterEvent(self, event: QDragEnterEvent):
        if event.mimeData().hasUrls():
            event.acceptProposedAction()
        else:
            event.ignore()
    
    def dropEvent(self, event: QDropEvent):
        files = [url.toLocalFile() for url in event.mimeData().urls()]
        if files:
            self.files = files
            self.output_dir = getDirectory(self.files[0],s='/')
            self.outputdirbox.setText(self.output_dir)
            self.openfilebox.setText('')
            for file in self.files:
                self.openfilebox.append(file)
                QApplication.processEvents()
            event.acceptProposedAction() 
                


#===================================================================
# Output directory button connected to SetDir

    def set_dir(self):
        output_dir = QFileDialog.getExistingDirectory(self, "Select Directory")
        if output_dir:
            self.output_dir = str(output_dir) + '/'
            self.outputdirbox.setText(self.output_dir)
            QApplication.processEvents()
            
#===================================================================
# Let's go button connected to convertButton
    def refresh_output(self, text):
        self.convertbox.append(text)
        QApplication.processEvents()
        
    def convert_emd(self): 
        if self.files == None:
            QMessageBox.warning(self, 'No files loaded', 'Select file(s) to convert!')
            
        else:
            self.refresh_output('Converting, please wait...')
            self.f_type = self.formatselect.currentText()
            

                
            
            
            # Load filter parameters 
            delta_wf = int(self.filter_parameters['WF Delta'])
            order_wf = int(self.filter_parameters['WF Bw-order'])
            cutoff_wf = float(self.filter_parameters['WF Bw-cutoff'])
            delta_absf = int(self.filter_parameters['ABSF Delta'])
            order_absf = int(self.filter_parameters['ABSF Bw-order'])
            cutoff_absf = float(self.filter_parameters['ABSF Bw-cutoff'])
            delta_nl = int(self.filter_parameters['NL Delta'])
            order_nl = int(self.filter_parameters['NL Bw-order'])
            N = int(self.filter_parameters['NL Cycles'])
            cutoff_nl = float(self.filter_parameters['NL Bw-cutoff'])
            order_bw = int(self.filter_parameters['Bw-order'])
            cutoff_bw = float(self.filter_parameters['Bw-cutoff'])
            cutoff_gaussian = float(self.filter_parameters['GS-cutoff'])
            
            save_metadata = self.metadatacheck.isChecked()

            # A separate thread for file conversion
            self.thread = QThread()

            self.worker = BatchConversionWorker(self.files, self.output_dir,self.f_type, save_metadata=save_metadata, scalebar = self.scale_bar,
                                 apply_wf = self.apply_wf, delta_wf = delta_wf, order_wf = order_wf, cutoff_wf = cutoff_wf,
                                 apply_absf = self.apply_absf, delta_absf = delta_absf, order_absf = order_absf, cutoff_absf = cutoff_absf,
                                 apply_nl = self.apply_nl, N = N, delta_nl = delta_nl, order_nl = order_nl, cutoff_nl = cutoff_nl,
                                 apply_bw = self.apply_bw, order_bw = order_bw, cutoff_bw = cutoff_bw,
                                 apply_gaussian = self.apply_gaussian, cutoff_gaussian = cutoff_gaussian)

            self.worker.moveToThread(self.thread)

            self.thread.started.connect(lambda: self.progress_bar.setVisible(True))
            self.thread.started.connect(self.worker.run)
            self.worker.progress.connect(self.refresh_output)
            self.worker.finished.connect(lambda: self.progress_bar.setVisible(False))  
            self.worker.finished.connect(self.thread.quit)
            self.worker.finished.connect(self.worker.deleteLater) 
            self.thread.finished.connect(self.thread.deleteLater)            
            self.worker.finished.connect(lambda: self.refresh_output("Conversion finished!")) 
            self.thread.start()
                         
            
            
#================ Define filter settings function ============================
    
    def filter_settings(self):
        # Call the main window method
        UI_TemCompanion.filter_settings()
        
        self.get_filter_parameters()
     


                 

#==================================================================
# Helper functions

from rsciio.emd import file_reader as emd_reader
from rsciio.digitalmicrograph import file_reader as dm_reader
from rsciio.tia import file_reader as tia_reader
from rsciio.tiff import file_reader as tif_reader
from rsciio.tiff import file_writer as tif_writer
from rsciio.image import file_reader as im_reader
from rsciio.mrc import file_reader as mrc_reader
from rsciio.image import file_writer as im_writer
import math

def getDirectory(file, s='.'):
    #Make the working directory and return the path.
    for idx in range(-1, -len(file), -1): 
        if file[idx] == s: #find the file extension and remove it. '/' for parent path
            path = file[:idx] + '/'
            return path
        
def getFileName(file):
    full_name = getDirectory(file)
    full_path = getDirectory(file, s='/')
    f_name = full_name[len(full_path):-1]
    return f_name

def getFileType(file):
    full_name = getDirectory(file)
    file_type = file[len(full_name):]
    return file_type





def apply_filter(img, filter_type, **kwargs):
    filter_dict = {'Wiener': filters.wiener_filter,
                   'ABS': filters.abs_filter,
                   'NL': filters.nlfilter,
                   'BW': filters.bw_lowpass,
                   'Gaussian': filters.gaussian_lowpass
                   }
    if img.ndim == 2:
        # Apply the selected filter only on 2D array
        if filter_type in filter_dict.keys():
            # img = filters.crop_to_square(img)
            
            result = filter_dict[filter_type](img, **kwargs)
            if filter_type in ['Wiener', 'ABS', 'NL']:
                return result[0]
            elif filter_type in ['BW', 'Gaussian']:
                return result
    elif img.ndim == 3:
        # Apply to image stacks
        img_shape = img.shape
        result = np.zeros(img_shape)
        for i in range(img_shape[0]):
            result_i = apply_filter(img[i], filter_type, **kwargs)
            result[i] = result_i
        return result
    else:
        raise ValueError("Unsupported image dimensions")

def apply_filter_on_img_dict(img_dict, *args, **kwargs):
    # Take a image dictionary, apply the filter onto the data, and return the modified dictionary
    data = img_dict['data']
    filtered_data = apply_filter(data, *args, **kwargs)
    img_dict['data'] = filtered_data
    return img_dict

def save_as_tif16(input_file, f_name, output_dir, dtype='int16',
                  apply_wf=False, apply_absf=False, apply_nl=False, apply_bw=False, apply_gaussian=False):
    img = copy.deepcopy(input_file)    

    img['data'] = img['data'].astype(dtype)
        

    # Save unfiltered    
    tif_writer(output_dir + f_name + '.tiff', img)
    
    # Save filtered    
    if apply_wf:
        img['data'] = input_file['wf']
        save_as_tif16(img, f_name + '_WF', output_dir, dtype)
        
    if apply_absf:
        img['data'] = input_file['absf']
        save_as_tif16(img,  f_name + '_ABSF', output_dir, dtype)
        
    if apply_nl:
        img['data'] = input_file['nl']
        save_as_tif16(img, f_name + '_NL', output_dir, dtype)
        
    if apply_bw:
        img['data'] = input_file['bw']
        save_as_tif16(img, f_name + '_BW', output_dir, dtype)
        
    if apply_gaussian:
        img['data'] = input_file['gaussian']
        save_as_tif16(img, f_name + '_Gaussian', output_dir, dtype)
        
       
    
    

def save_with_pil(input_file, f_name, output_dir, f_type, scalebar=True, 
                  apply_wf=False, apply_absf=False, apply_nl=False, apply_bw=False, apply_gaussian=False):
    im_data = norm_img(input_file['data']) * 255
    im = Image.fromarray(im_data.astype('int16'))
    im = im.convert('L')
    if im.size[0] < 128:
        scalebar = False #Remove scalebar for very small images to avoid error
    if scalebar:
        #Add a scale bar
        unit = input_file['axes'][1]['units']
        scale = input_file['axes'][1]['scale']        
        add_scalebar_to_pil(im, scale, unit)       
    im.save(output_dir + f_name + '.' + f_type)
    
    if apply_wf:
        wf = {'data': input_file['wf'], 'axes': input_file['axes'], 'metadata': input_file['metadata']}
        save_with_pil(wf, f_name + '_WF', output_dir, f_type, scalebar=scalebar)
        
    if apply_absf:
        absf = {'data': input_file['absf'], 'axes': input_file['axes'], 'metadata': input_file['metadata']}
        save_with_pil(absf, f_name + '_ABSF', output_dir, f_type, scalebar=scalebar)
        
    if apply_nl:
        nl = {'data': input_file['nl'], 'axes': input_file['axes'], 'metadata': input_file['metadata']}
        save_with_pil(nl, f_name + '_NL', output_dir, f_type, scalebar=scalebar)
        
    if apply_bw:
        bw = {'data': input_file['bw'], 'axes': input_file['axes'], 'metadata': input_file['metadata']}
        save_with_pil(bw, f_name + '_BW', output_dir, f_type, scalebar=scalebar)
        
    if apply_gaussian:
        gaussian = {'data': input_file['gaussian'], 'axes': input_file['axes'], 'metadata': input_file['metadata']}
        save_with_pil(gaussian, f_name + '_Gaussian', output_dir, f_type, scalebar=scalebar)
    

def add_scalebar_to_pil(im, scale, unit):
    '''Add a scalebar to a PIL image'''
    # Handle micrometer sign
    if unit in ['µm', 'um']:
        unit = u'\u03bc' + 'm' # Normal \mu letter 
    im_x, im_y = im.size
    fov_x = im_x * scale
    # Find a good integer length for the scalebar 
    sb_len_float = fov_x / 6 #Scalebar length is about 1/6 of FOV
    # A list of allowed lengths for the scalebar
    sb_lst = [0.1,0.2,0.5,1,2,5,10,20,50,100,200,500,1000,2000,5000]
    # Find the closest value in the list
    sb_len = sorted(sb_lst, key=lambda a: abs(a - sb_len_float))[0]
    sb_len_px = sb_len / scale
    sb_start_x, sb_start_y = (im_x / 12, im_y * 11 / 12) #Bottom left corner from 1/12 of FOV
    draw = ImageDraw.Draw(im)
    sb = (sb_start_x, sb_start_y, sb_start_x + sb_len_px, sb_start_y + im_y/ 80)
    outline_width = round(im_y/300)
    if outline_width == 0:
        outline_width = 1
    draw.rectangle(sb, fill = 'white', outline = 'black', width = outline_width)
    # Add text
    if unit == None:
        unit = 'px'
    text = str(sb_len) + ' ' + unit
    fontsize = int(im_x / 20)
    # Choose a good font according to the os
    if default_font:
        font = ImageFont.truetype(default_font, fontsize)
    else:
        font = ImageFont.load_default(fontsize)

    txt_x, txt_y = (sb_start_x * 1.1, sb_start_y - fontsize * 1.1 - im_y/80)
    # Add outline to the text
    dx = im_x / 800
    draw.text((txt_x-dx, txt_y-dx), text, font=font, fill='black')
    draw.text((txt_x+dx, txt_y-dx), text, font=font, fill='black')
    draw.text((txt_x-dx, txt_y+dx), text, font=font, fill='black')
    draw.text((txt_x+dx, txt_y+dx), text, font=font, fill='black')
    draw.text((txt_x, txt_y), text, font=font, fill='white', anchor=None)  
    

    

def save_file_as(input_file, f_name, output_dir, f_type, **kwargs): 
    apply_wf = kwargs['apply_wf']
    delta_wf = kwargs['delta_wf'] 
    order_wf = kwargs['order_wf']
    cutoff_wf = kwargs['cutoff_wf']
    apply_absf = kwargs['apply_absf']
    delta_absf = kwargs['delta_absf']
    order_absf = kwargs['order_absf']
    cutoff_absf = kwargs['cutoff_absf']
    apply_nl = kwargs['apply_nl'] 
    delta_nl = kwargs['delta_nl'] 
    order_nl = kwargs['order_nl']
    cutoff_nl = kwargs['cutoff_nl'] 
    N = kwargs['N']
    apply_bw = kwargs['apply_bw']
    order_bw = kwargs['order_bw']
    cutoff_bw = kwargs['cutoff_bw']
    apply_gaussian = kwargs['apply_gaussian']
    cutoff_gaussian = kwargs['cutoff_gaussian']    
    scale_bar = kwargs['scalebar']
    #Save images
        

    #Check if the output_dir exists
    if not os.path.exists(output_dir):
        os.makedirs(output_dir)
        
    if apply_wf:
        print(f'Applying Wiener filter to {f_name}...')
        input_file['wf'] = apply_filter(input_file['data'], 'Wiener', 
                                delta=delta_wf, lowpass_order=order_wf, lowpass_cutoff=cutoff_wf)
        
    if apply_absf:
        print(f'Applying ABS filter to {f_name}...')
        input_file['absf'] = apply_filter(input_file['data'], 'ABS',
                                          delta=delta_absf, lowpass_order=order_absf, lowpass_cutoff=cutoff_absf)
        
    if apply_nl:
        print(f'Applying Non-Linear filter to {f_name}...')
        input_file['nl'] = apply_filter(input_file['data'], 'NL', 
                                        N=N, delta=delta_nl, lowpass_order=order_nl, lowpass_cutoff=cutoff_nl)
    if apply_bw:
        print(f'Applying Butterworth low-pass filter to {f_name}...')
        input_file['bw'] = apply_filter(input_file['data'], 'BW',
                                        order = order_bw, cutoff_ratio = cutoff_bw)
        
    if apply_gaussian:
        print(f'Applying Gaussian low-pass filter to {f_name}...')
        input_file['gaussian'] = apply_filter(input_file['data'], 'Gaussian',
                                              cutoff_ratio = cutoff_gaussian)
    if f_type == 'tiff':
        # For tiff format, save directly as 16-bit with calibration, no scalebar
        # No manipulation of data but just set to int16
        if all(i.is_integer() for i in input_file['data'].flat):
            dtype = 'int16'
        else:
            dtype = 'float32'
        save_as_tif16(input_file, f_name, output_dir, dtype=dtype, apply_wf=apply_wf, apply_absf=apply_absf, apply_nl=apply_nl, apply_bw=apply_bw, apply_gaussian=apply_gaussian)

    else:
        if f_type == 'tiff + png':
            if all(i.is_integer() for i in input_file['data'].flat):
                dtype = 'int16'
            else:
                dtype = 'float32'
            save_as_tif16(input_file, f_name, output_dir, dtype=dtype, apply_wf=apply_wf, apply_absf=apply_absf, apply_nl=apply_nl, apply_bw=apply_bw, apply_gaussian=apply_gaussian)
            f_type = 'png'
            
        save_with_pil(input_file, f_name, output_dir, f_type, scalebar=scale_bar, apply_wf=apply_wf, apply_absf=apply_absf, apply_nl=apply_nl, apply_bw=apply_bw, apply_gaussian=apply_gaussian)
        
        
        
def load_file(file, file_type):
 
    #Load emd file:
    if file_type == 'Velox emd Files (*.emd)':
        f = emd_reader(file, select_type = 'images')
 
    #Load dm file:
    elif file_type == 'DigitalMicrograph Files (*.dm3 *.dm4)':
        f = dm_reader(file)
 
    #Load TIA file
    elif file_type == 'TIA ser Files (*.ser)':
        f = tia_reader(file)
        
    #Load tif formats
    elif file_type == 'Tiff Files (*.tif *.tiff)':
        f = tif_reader(file)
        
    
                
    
    #Load MRC TIFF stack
    elif file_type == 'MRC Files (*.mrc)':
        f = mrc_reader(file)
        
    #Load image formats
    elif file_type == 'Image Formats (*.tif *.tiff *.jpg *.jpeg *.png *.bmp)':
        f = im_reader(file)
        for img in f:
            # Only for 2d images
            for ax in img['axes']:
                ax['navigate'] = 'False'
        # If RGB or RGBA image, convert to grayscale
            if np.array(img['data'][0,0].item()).size != 1:
                img['data'] = rgb2gray(img['data'])
                
        
        
    #Load pickle dictionary
    elif file_type == 'Pickle Dictionary Files (*.pkl)':
        with open(file, 'rb') as file:
            f = []
            f.append(pickle.load(file))
            
            
    #Load image series from a folder
    #Will load all the tiff files whose size matches the selected one found in the folder and stack them together
    elif file_type == 'Image Series (*.*)':
        tif_dir = getDirectory(file, s='/')
        f = []
        file_list = []
        ext = getFileType(file)
        # set correct file_type
        if ext == 'emd':
            file_type = 'Velox emd Files (*.emd)'
        elif ext in ['dm3', 'dm4']:
            file_type = 'DigitalMicrograph Files (*.dm3 *.dm4)'
        elif ext == 'ser':
            file_type = 'TIA ser Files (*.ser)'
        elif ext in ['tif', 'tiff']:
            file_type = 'Tiff Files (*.tif *.tiff)'
        elif ext in ['jpg', 'jpeg', 'png', 'bmp']:
            file_type = 'Image Formats (*.tif *.tiff *.jpg *.jpeg *.png *.bmp)'
        elif ext == 'pkl':
            file_type = 'Pickle Dictionary Files (*.pkl)'
        else:
            print('Unsupported file formats for image series!')
            return
        
        # Iterate over all files in the specified directory
        for filename in os.listdir(tif_dir):
            # Check if the file matches the pattern
            if filename.endswith(f'.{ext}'):
                # Construct the full file path
                file_path = os.path.join(tif_dir, filename)
                # Ensure it is a file
                if os.path.isfile(file_path):
                    file_list.append(file_path)
                    
        # A dialog to reorder the loaded images
        stack_list = [getFileName(img_file) for img_file in file_list]
        dialog = ListReorderDialog(stack_list)
        if dialog.exec_() == QDialog.Accepted:
            reorder = dialog.ordered_items_idx
            reordered_file = [file_list[idx] for idx in reorder]
        else:
            return
        
        reordered_img = []
        for img_file in reordered_file:
            try:
                img = load_file(img_file, file_type)  
                reordered_img.append(img[0])
            except Exception as e:
                print(f"Error loading {img_file}: {e} Ignored.")
        
        stack_dict = reordered_img[0]
        img_size = stack_dict['data'].shape
        if len(img_size) != 2:
            print('Invalid image size! Images must be 2-dimensional!')
            return
        stack_array = []
        for img_dict in reordered_img:
            if img_dict['data'].shape == img_size:
                stack_array.append(img_dict['data'])
            else:
                print(f"{img_dict['metadata']['General']['original_filename']} has been skipped due to invalid image size!")
        stack = np.stack(stack_array)
        
        stack_dict['data'] = stack
        # reformat the axes
        z_axis = {'size': stack_dict['data'].shape[0],
                  'index_in_array': 0,
                  'name': 'z',
                  'scale': 1,
                  'offset': 0.0,
                  'units': None,
                  'navigate': True
            }
        stack_dict['axes'].insert(0, z_axis)
        stack_dict['axes'][1]['index_in_array'] = 1
        stack_dict['axes'][2]['index_in_array'] = 2
        f = [stack_dict]
            
    # Validate the content of f
    f_valid = []
    for img_dict in f:
        img_valid = {}
        for key in ['data', 'axes', 'metadata']:
            if key in img_dict.keys():
                img_valid[key] = img_dict[key]
                # ['data', 'axes', 'metadata'] are necessary
            else:
                img_valid = {}
                break
            if img_valid:
                try: 
                    img_valid['original_metadata'] = img_dict['original_metadata']
                    # ['original_metadata'] is optional
                except:
                    pass

        if img_valid:
            f_valid.append(img_valid)   
        
    return f_valid

@njit(parallel=True)
def rgb2gray(im):
    # Convert numpy array "im" with RGB type to gray. A channel is ignored.
    im_x, im_y = im.shape
    gray = np.zeros((im_x, im_y), dtype='int16')
    for i in prange(im_x):
        for j in prange(im_y):
            r = im[i,j][0]
            g = im[i,j][1]
            b = im[i,j][2]
            intensity = r * 0.2125 + g * 0.7154 + b * 0.0721
            gray[i,j] = np.int16(intensity)
    return gray


def convert_file(file, filetype, output_dir, f_type, save_metadata=False, **kwargs):
    #f_type: The file type to be saved. e.g., '.tif', '.png', '.jpg' 
    #
    f_name = getFileName(file)
    
    f = load_file(file, filetype)    
    
    if len(f) != 0: #Valid input containing at least one image
        if f[0]['data'].ndim == 3:
            DCFI = True
        else:
            DCFI = False
    
        if not DCFI:
            #Non DCFI, convert directly
            for img in f:
                try:
                    title = img['metadata']['General']['title']
                except:
                    title = ''
                        
                new_name = f_name + '_' + title
                
                save_file_as(img, new_name, output_dir, f_type=f_type, **kwargs)
                
                if save_metadata:
                    metadata = img['metadata']
                    try:
                        extra_metadata = img['original_metadata']
                        metadata.update(extra_metadata)
                    except Exception as e:
                        print(f"Error reading original metadata: {e}")
                    with open(output_dir + new_name + '.json', 'w') as j_file:
                        json.dump(metadata, j_file, indent=4)
                
                
        else:
            #DCFI images, convert into a folder
            new_dir = output_dir + f_name + '/'
            if not os.path.exists(new_dir):
                os.makedirs(new_dir)
            for img in f:
                data = img['data']
                metadata = img['metadata']
                try:
                    title = img['metadata']['General']['title']
                except:
                    title = ''
                stack_num = img['data'].shape[0] #Number of stacks
                
                #Modify the axes
                axes = img['axes']
                if len(axes) == 3:
                    axes.pop(0)
                    axes[0]['index_in_array'] = 0
                    axes[1]['index_in_array'] = 1
                
                if save_metadata:
                    try:
                        metadata_to_save = metadata.copy()
                        extra_metadata = img['original_metadata']
                        metadata_to_save.update(extra_metadata)
                    except Exception as e:
                        print(f"Error reading original metadata: {e}")
                    with open(new_dir + title + '_metadata.json', 'w') as j_file:
                        json.dump(metadata_to_save, j_file, indent=4)
                
                
                for idx in range(stack_num):
                    new_img = {'data': data[idx],
                               'axes': axes,
                               'metadata': metadata
                        }
                    new_name = title + '_{}'.format(idx)
                    
                    save_file_as(new_img, new_name, new_dir, f_type, **kwargs)

def gamma_correct_lut(lut: np.ndarray, gamma: float) -> np.ndarray:
    """Return a gamma-corrected copy of LUT (Nx4 uint8), where input x in [0,1]
    is remapped by x' = x ** (1/gamma) before sampling the base LUT."""
    try:
        g = float(gamma)
    except Exception:
        g = 1.0
    if g <= 0:
        g = 1.0
    if abs(g - 1.0) < 1e-6:
        return lut

    n = lut.shape[0]
    x = np.linspace(0.0, 1.0, n, dtype=np.float32)
    y = np.power(x, g)  # remapped positions
    idx = y * (n - 1)
    i0 = np.floor(idx).astype(np.int32)
    i1 = np.clip(i0 + 1, 0, n - 1)
    t = (idx - i0).astype(np.float32)[:, None]

    lut_f = lut.astype(np.float32)
    out = (1.0 - t) * lut_f[i0] + t * lut_f[i1]
    return out.astype(np.uint8)
                    

#================Batch Conversion Worker Thread====================================
class BatchConversionWorker(QThread):
    progress = pyqtSignal(str)
    finished = pyqtSignal()

    def __init__(self, files, *args, **kwargs):
        super().__init__()
        self.files = files
        self.args = args
        self.kwargs = kwargs

    def run(self):
        for file in self.files:
            # Identify the file types
            msg = f"Converting '{file}'..."
            self.progress.emit(msg)

            ext = getFileType(file)
            if ext == 'emd':
                filetype = 'Velox emd Files (*.emd)'
            elif ext in ['dm3', 'dm4']:
                filetype = 'DigitalMicrograph Files (*.dm3 *.dm4)'
            elif ext == 'ser':
                filetype = 'TIA ser Files (*.ser)'
            elif ext in ['tif', 'tiff']:
                filetype = 'Tiff Files (*.tif *.tiff)'
            elif ext in ['jpg', 'jpeg', 'png', 'bmp']:
                filetype = 'Image Formats (*.tif *.tiff *.jpg *.jpeg *.png *.bmp)'
            elif ext == 'pkl':
                filetype = 'Pickle Dictionary Files (*.pkl)'
            else:
                QMessageBox.warning(self, 'Open File', 'Unsupported file formats!')
                return

            try:
                convert_file(file, filetype, *self.args, **self.kwargs)

                msg = f"'{file}' has been converted"
                self.progress.emit(msg)

            except Exception as e:
                msg = f"'{file}' has been skipped. Error: {e}"
                self.progress.emit(msg)

        self.finished.emit()

def calculate_angle_from_3_points(A, B, C):
    '''
    Calculate the <ABC when their coordinates are given
    '''
    # A, B, C are the coordinates of the points (x, y)
    # Vector AB
    AB = (B[0] - A[0], B[1] - A[1])
    # Vector BC
    BC = (C[0] - B[0], C[1] - B[1])

    # Dot product of AB and BC
    dot_product = AB[0] * BC[0] + AB[1] * BC[1]

    # Magnitude of AB and BC
    magnitude_AB = math.sqrt(AB[0]**2 + AB[1]**2)
    magnitude_BC = math.sqrt(BC[0]**2 + BC[1]**2)

    # Cosine of the angle
    cos_theta = dot_product / (magnitude_AB * magnitude_BC)

    # Angle in radians
    angle_rad = math.acos(cos_theta)

    # Angle in degrees
    angle_deg = math.degrees(angle_rad)

    return angle_deg

def calculate_angle_to_horizontal(A, B):
    '''
    Calculate the angle of A, B and x direction  
    '''
    y = B[1] - A[1]
    x = B[0] - A[0]
    if x == 0:
        if y > 0:
            ang = -90
        else:
            ang = 90
        return ang
    ang_rad = math.atan((B[1]-A[1])/(B[0]-A[0]))
    ang = math.degrees(ang_rad)  
    
    # Reformat the angle to be -180 to 180
    if x >0 and y>0:
        return -1 * ang
    if x>0 and y<0:
        return -1 * ang
    if x<0 and y>0:
        return -180 - ang
    if x<0 and y<0:
        return 180 - ang
    
    
    return ang

def measure_distance(A, B, scale=1):
    x0, y0 = A
    x1, y1 = B
    distance_pixels = np.sqrt((x1 - x0)**2 + (y1 - y0)**2)
    distance_units = distance_pixels * scale
    return distance_units

def closer_point(p0, p1, p2):
    # Calculate the Euclidean distance from p0 to p1
    distance_p1 = measure_distance(p0, p1)
    
    # Calculate the Euclidean distance from p0 to p2
    distance_p2 = measure_distance(p0, p2)
    
    # Determine which point is closer to p0 and return it
    if distance_p1 < distance_p2:
        return p1, p2
    else:
        return p2, p1

def line(p1, p2):
    '''
    Find a line function from two points
    Return k ,b in the form of y = kx + b
    '''
    A = (p2[1] - p1[1])
    B = (p2[0] - p1[0])
    k = A /B   
    return k, -k * p1[0] + p1[1]    




def find_img_by_title(title):
    for canvas in UI_TemCompanion.preview_dict.values():
        if canvas.canvas.canvas_name == title:
            return canvas

def find_system_font():
    if os.name == 'nt': # Windows
        font_path = os.path.join(os.environ['SystemRoot'], 'Fonts', 'segoeui.ttf')
        if os.path.exists(font_path):
            return font_path

    elif os.name == 'posix':
        if 'Darwin' in os.uname().sysname:  # macOS
            font_paths = ['/System/Library/Fonts/SFNS.ttf', '/System/Library/Fonts/SFNSDisplay.ttf']
            for path in font_paths:
                if os.path.exists(path):
                    return path
        else:
            font_paths = [
            '/usr/share/fonts/truetype/dejavu/DejaVuSans.ttf',
            '/usr/share/fonts/truetype/ubuntu/Ubuntu-R.ttf',
            '/usr/share/fonts/truetype/freefont/FreeSans.ttf']
            
            for path in font_paths:
                if os.path.exists(path):
                    return path
                   
#====Application entry==================================
# Splash screen for windows app
# import pyi_splash

QApplication.setAttribute(Qt.AA_EnableHighDpiScaling, True)
default_font = find_system_font()




# Update the text on the splash screen
# pyi_splash.update_text("Loading...")


# Close the splash screen. It does not matter when the call
# to this function is made, the splash screen remains open until
# this function is called or the Python program is terminated.
# pyi_splash.close()

def main():    
    app = QApplication(sys.argv)
<<<<<<< HEAD
    
    # Setup window icon for windows app

    
=======
    # app.setWindowIcon(QIcon(os.path.join(wkdir, "Icon.ico")))

>>>>>>> f051c551
    temcom = UI_TemCompanion()
    temcom.show()
    temcom.raise_()
    temcom.activateWindow()
    sys.exit(app.exec_())
    


if __name__ == "__main__":
    main()
    

    <|MERGE_RESOLUTION|>--- conflicted
+++ resolved
@@ -160,20 +160,13 @@
 from skimage.transform import warp, rescale, resize
 
 from numba import njit, prange
-<<<<<<< HEAD
-
-=======
->>>>>>> f051c551
+
+from numba import njit, prange
 
 ver = '1.3'
 rdate = '2025-10-27'
 
 #===================Import internal modules==========================================
-<<<<<<< HEAD
-from .GPA import GPA, norm_img, create_mask, refine_center
-from .DPC import reconstruct_iDPC, reconstruct_dDPC, find_rotation_ang_max_contrast, find_rotation_ang_min_curl
-from . import filters
-=======
 try: 
     from .GPA import GPA, norm_img, create_mask, refine_center
     from .DPC import reconstruct_iDPC, reconstruct_dDPC, find_rotation_ang_max_contrast, find_rotation_ang_min_curl
@@ -183,7 +176,6 @@
     from GPA import GPA, norm_img, create_mask, refine_center
     from DPC import reconstruct_iDPC, reconstruct_dDPC, find_rotation_ang_max_contrast, find_rotation_ang_min_curl
     import filters
->>>>>>> f051c551
 
 if getattr(sys, 'frozen', False):
     wkdir = sys._MEIPASS
@@ -6783,15 +6775,8 @@
 
 def main():    
     app = QApplication(sys.argv)
-<<<<<<< HEAD
-    
-    # Setup window icon for windows app
-
-    
-=======
     # app.setWindowIcon(QIcon(os.path.join(wkdir, "Icon.ico")))
 
->>>>>>> f051c551
     temcom = UI_TemCompanion()
     temcom.show()
     temcom.raise_()
